// SPDX-License-Identifier: GPL-3.0-or-later

pragma solidity ^0.8.24;

import "../vault/VaultTypes.sol";
import { IRateProvider } from "../vault/IRateProvider.sol";

interface IVaultMainMock {
    function getPoolFactoryMock() external view returns (address);

    function burnERC20(address token, address from, uint256 amount) external;

    function mintERC20(address token, address to, uint256 amount) external;

    function setConfig(address pool, PoolConfig calldata config) external;

    function manualRegisterPool(address pool, IERC20[] memory tokens) external;

    function manualRegisterPoolWithSwapFee(address pool, IERC20[] memory tokens, uint256 swapFeePercentage) external;

    function manualRegisterPoolPassThruTokens(address pool, IERC20[] memory tokens) external;

    function manualRegisterPoolAtTimestamp(
        address pool,
        IERC20[] memory tokens,
        uint256 timestamp,
        address pauseManager,
<<<<<<< HEAD
        bool hasDynamicSwapFee
=======
        address poolCreator
>>>>>>> c83f2077
    ) external;

    function manualSetLockers(address[] memory lockers) external;

    function manualSetInitializedPool(address pool, bool isPoolInitialized) external;

    function manualSetPoolPaused(address, bool) external;

    function manualSetPoolPauseWindowEndTime(address, uint256) external;

    function manualSetVaultPaused(bool) external;

    function manualSetVaultState(bool, bool, uint256, uint256) external;

    function manualSetPoolTokenConfig(address, IERC20[] memory, TokenConfig[] memory) external;

    function manualSetPoolConfig(address, PoolConfig memory) external;

    function manualSetPoolTokenBalances(address, IERC20[] memory, uint256[] memory) external;

    function mockWithLocker() external view;

    function mockWithInitializedPool(address pool) external view;

    function ensurePoolNotPaused(address) external view;

    function ensureUnpausedAndGetVaultState(address) external view returns (VaultState memory);

    function internalGetPoolTokenInfo(
        address
    ) external view returns (TokenConfig[] memory, uint256[] memory, uint256[] memory, PoolConfig memory);

    function getDecimalScalingFactors(address pool) external view returns (uint256[] memory);

    function recoveryModeExit(address pool) external view;

    function computePoolDataUpdatingBalancesAndFees(
        address pool,
        Rounding roundingDirection
    ) external returns (PoolData memory);

    function getRawBalances(address pool) external view returns (uint256[] memory balancesRaw);

    function getCurrentLiveBalances(address pool) external view returns (uint256[] memory currentLiveBalances);

    function getLastLiveBalances(address pool) external view returns (uint256[] memory lastLiveBalances);

    function sortTokenConfig(TokenConfig[] memory tokenConfig) external pure returns (TokenConfig[] memory);

    function updateLiveTokenBalanceInPoolData(
        PoolData memory poolData,
        Rounding roundingDirection,
        uint256 tokenIndex
    ) external pure returns (PoolData memory);

    function computeYieldProtocolFeesDue(
        PoolData memory poolData,
        uint256 lastLiveBalance,
        uint256 tokenIndex,
        uint256 yieldFeePercentage
    ) external pure returns (uint256);

    function guardedCheckEntered() external;

    function unguardedCheckNotEntered() external view;

    // Convenience functions for constructing TokenConfig arrays

    function buildTokenConfig(IERC20[] memory tokens) external pure returns (TokenConfig[] memory tokenConfig);

    /// @dev Infers TokenType (STANDARD or WITH_RATE) from the presence or absence of the rate provider.
    function buildTokenConfig(
        IERC20[] memory tokens,
        IRateProvider[] memory rateProviders
    ) external pure returns (TokenConfig[] memory tokenConfig);

    /// @dev Infers TokenType (STANDARD or WITH_RATE) from the presence or absence of the rate provider.
    function buildTokenConfig(
        IERC20[] memory tokens,
        IRateProvider[] memory rateProviders,
        bool[] memory yieldFeeFlags
    ) external pure returns (TokenConfig[] memory tokenConfig);

    function buildTokenConfig(
        IERC20[] memory tokens,
        TokenType[] memory tokenTypes,
        IRateProvider[] memory rateProviders,
        bool[] memory yieldFeeFlags
    ) external pure returns (TokenConfig[] memory tokenConfig);

    function accountDelta(IERC20 token, int256 delta, address locker) external;

    function supplyCredit(IERC20 token, uint256 credit, address locker) external;

    function takeDebt(IERC20 token, uint256 debt, address locker) external;

    function manualSetAccountDelta(IERC20 token, address locker, int256 delta) external;

    function manualSetNonZeroDeltaCount(uint256 deltaCount) external;
}<|MERGE_RESOLUTION|>--- conflicted
+++ resolved
@@ -25,11 +25,8 @@
         IERC20[] memory tokens,
         uint256 timestamp,
         address pauseManager,
-<<<<<<< HEAD
+        address poolCreator,
         bool hasDynamicSwapFee
-=======
-        address poolCreator
->>>>>>> c83f2077
     ) external;
 
     function manualSetLockers(address[] memory lockers) external;
