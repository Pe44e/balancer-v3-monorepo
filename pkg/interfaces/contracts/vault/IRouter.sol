--- conflicted
+++ resolved
@@ -543,7 +543,6 @@
         bytes calldata userData
     ) external returns (uint256 amountIn);
 
-<<<<<<< HEAD
     function removeLiquidityNestedProportional(
         address pool,
         uint256 bptAmountIn,
@@ -557,7 +556,7 @@
         uint256[] memory amountsIn, // this array would align with the tokens above
         uint256 minBptAmountOut
     ) external payable returns (uint256 bptAmountOut);
-=======
+
     /*******************************************************************************
                                     Utils
     *******************************************************************************/
@@ -596,5 +595,4 @@
      * @return results Array of bytes arrays, each representing the return data from each function call executed.
      */
     function multicall(bytes[] calldata data) external returns (bytes[] memory results);
->>>>>>> cb19ac25
 }