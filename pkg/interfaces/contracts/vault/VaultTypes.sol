--- conflicted
+++ resolved
@@ -46,15 +46,8 @@
     uint256 amountGivenScaled18;
     uint256 amountCalculatedScaled18;
     uint256 swapFeePercentage;
-<<<<<<< HEAD
-    //uint256 protocolSwapFeeAmountRaw;
-    //uint256 creatorSwapFeeAmountRaw;
+    uint256 swapFeeAmountScaled18;
     uint256 aggregateSwapFeeAmountRaw;
-=======
-    uint256 swapFeeAmountScaled18;
-    uint256 protocolSwapFeeAmountRaw;
-    uint256 creatorSwapFeeAmountRaw;
->>>>>>> 77cfa915
 }
 
 /**
