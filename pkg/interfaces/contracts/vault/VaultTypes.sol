--- conflicted
+++ resolved
@@ -36,11 +36,7 @@
     bool isPoolInitialized;
     bool isPoolPaused;
     bool isPoolInRecoveryMode;
-<<<<<<< HEAD
-    bool hasDynamicSwapFee;
     bool isExemptFromProtocolSwapFee;
-=======
->>>>>>> 77cfa915
 }
 
 /// @dev Represents temporary vars used in a swap operation.
