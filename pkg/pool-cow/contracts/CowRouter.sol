--- conflicted
+++ resolved
@@ -424,25 +424,16 @@
         }
 
         // Transfer tokens from the Vault to the sender and to the router, and settle the vault reserves.
-<<<<<<< HEAD
-        _settleDonation(sender, tokens, transferAmountHints, feeAmounts, returnToSenderAmounts, wethIsEth);
-=======
-        _settleDonation(sender, tokens, transferAmountHints, feeAmounts, senderCredits);
->>>>>>> 7f25041d
+        _settleDonation(sender, tokens, transferAmountHints, feeAmounts, senderCredits, wethIsEth);
     }
 
     function _settleDonation(
         address sender,
         IERC20[] memory tokens,
         uint256[] memory transferAmountHints,
-<<<<<<< HEAD
-        uint256[] memory sendToRouterAmounts,
-        uint256[] memory returnToSenderAmounts,
+        uint256[] memory routerCredits,
+        uint256[] memory senderCredits,
         bool wethIsEth
-=======
-        uint256[] memory routerCredits,
-        uint256[] memory senderCredits
->>>>>>> 7f25041d
     ) private {
         for (uint256 i = 0; i < tokens.length; i++) {
             IERC20 token = tokens[i];
