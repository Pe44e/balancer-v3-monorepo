// SPDX-License-Identifier: LicenseRef-Gyro-1.0
// for information on licensing please see the README in the GitHub repository
// <https://github.com/gyrostable/concentrated-lps>.

pragma solidity ^0.8.27;

import { SafeCast } from "@openzeppelin/contracts/utils/math/SafeCast.sol";
import { IERC20 } from "@openzeppelin/contracts/token/ERC20/IERC20.sol";

import { IVault } from "@balancer-labs/v3-interfaces/contracts/vault/IVault.sol";
import { IBasePool } from "@balancer-labs/v3-interfaces/contracts/vault/IBasePool.sol";
import {
    IGyroECLPPool,
    GyroECLPPoolDynamicData,
    GyroECLPPoolImmutableData
} from "@balancer-labs/v3-interfaces/contracts/pool-gyro/IGyroECLPPool.sol";
import { ISwapFeePercentageBounds } from "@balancer-labs/v3-interfaces/contracts/vault/ISwapFeePercentageBounds.sol";
import {
    IUnbalancedLiquidityInvariantRatioBounds
} from "@balancer-labs/v3-interfaces/contracts/vault/IUnbalancedLiquidityInvariantRatioBounds.sol";
import "@balancer-labs/v3-interfaces/contracts/vault/VaultTypes.sol";
import { FixedPoint } from "@balancer-labs/v3-solidity-utils/contracts/math/FixedPoint.sol";
import { Version } from "@balancer-labs/v3-solidity-utils/contracts/helpers/Version.sol";
import { PoolInfo } from "@balancer-labs/v3-pool-utils/contracts/PoolInfo.sol";
import { BalancerPoolToken } from "@balancer-labs/v3-vault/contracts/BalancerPoolToken.sol";

import { GyroECLPMath } from "./lib/GyroECLPMath.sol";

/**
 * @notice Standard Gyro E-CLP Pool, with fixed E-CLP parameters.
 * @dev Gyroscope's E-CLPs are AMMs where trading takes place along part of an ellipse curve. A given E-CLP is
 * parameterized by the pricing range [α,β], the inclination angle `phi` and stretching parameter `lambda`. For more
 * information, please refer to https://docs.gyro.finance/gyroscope-protocol/concentrated-liquidity-pools/e-clps.
 */
contract GyroECLPPool is IGyroECLPPool, BalancerPoolToken, PoolInfo, Version {
    using FixedPoint for uint256;
    using SafeCast for *;

    bytes32 private constant _POOL_TYPE = "ECLP";

    /// @dev Parameters of the E-CLP pool
    int256 internal immutable _paramsAlpha;
    int256 internal immutable _paramsBeta;
    int256 internal immutable _paramsC;
    int256 internal immutable _paramsS;
    int256 internal immutable _paramsLambda;

    /**
     * @dev Derived Parameters of the E-CLP pool, calculated off-chain based on the parameters above. 38 decimals
     * precision.
     */
    int256 internal immutable _tauAlphaX;
    int256 internal immutable _tauAlphaY;
    int256 internal immutable _tauBetaX;
    int256 internal immutable _tauBetaY;
    int256 internal immutable _u;
    int256 internal immutable _v;
    int256 internal immutable _w;
    int256 internal immutable _z;
    int256 internal immutable _dSq;

    constructor(
        GyroECLPPoolParams memory params,
        IVault vault
    ) BalancerPoolToken(vault, params.name, params.symbol) PoolInfo(vault) Version(params.version) {
        GyroECLPMath.validateParams(params.eclpParams);
        emit ECLPParamsValidated(true);

        GyroECLPMath.validateDerivedParamsLimits(params.eclpParams, params.derivedEclpParams);
        emit ECLPDerivedParamsValidated(true);

        (_paramsAlpha, _paramsBeta, _paramsC, _paramsS, _paramsLambda) = (
            params.eclpParams.alpha,
            params.eclpParams.beta,
            params.eclpParams.c,
            params.eclpParams.s,
            params.eclpParams.lambda
        );

        (_tauAlphaX, _tauAlphaY, _tauBetaX, _tauBetaY, _u, _v, _w, _z, _dSq) = (
            params.derivedEclpParams.tauAlpha.x,
            params.derivedEclpParams.tauAlpha.y,
            params.derivedEclpParams.tauBeta.x,
            params.derivedEclpParams.tauBeta.y,
            params.derivedEclpParams.u,
            params.derivedEclpParams.v,
            params.derivedEclpParams.w,
            params.derivedEclpParams.z,
            params.derivedEclpParams.dSq
        );
    }

    /// @inheritdoc IBasePool
    function computeInvariant(
        uint256[] memory balancesLiveScaled18,
        Rounding rounding
    ) external view returns (uint256) {
        (EclpParams memory eclpParams, DerivedEclpParams memory derivedECLPParams) = _reconstructECLPParams();

        (int256 currentInvariant, int256 invErr) = GyroECLPMath.calculateInvariantWithError(
            balancesLiveScaled18,
            eclpParams,
            derivedECLPParams
        );

        if (rounding == Rounding.ROUND_DOWN) {
            return (currentInvariant - invErr).toUint256();
        } else {
            return (currentInvariant + invErr).toUint256();
        }
    }

    /// @inheritdoc IBasePool
    function computeBalance(
        uint256[] memory balancesLiveScaled18,
        uint256 tokenInIndex,
        uint256 invariantRatio
    ) external view returns (uint256) {
        (EclpParams memory eclpParams, DerivedEclpParams memory derivedECLPParams) = _reconstructECLPParams();

        Vector2 memory invariant;
        {
            (int256 currentInvariant, int256 invErr) = GyroECLPMath.calculateInvariantWithError(
                balancesLiveScaled18,
                eclpParams,
                derivedECLPParams
            );

            // The invariant vector contains the rounded up and rounded down invariant. Both are needed when computing
            // the virtual offsets. Depending on tauAlpha and tauBeta values, we want to use the invariant rounded up
            // or rounded down to make sure we're conservative in the output.
            invariant = Vector2(
                (currentInvariant + invErr).toUint256().mulUp(invariantRatio).toInt256(),
                (currentInvariant - invErr).toUint256().mulUp(invariantRatio).toInt256()
            );

            // Edge case check. Should never happen except for insane tokens. If this is hit, actually adding the
            // tokens would lead to a revert or (if it went through) a deadlock downstream, so we catch it here.
            require(invariant.x <= GyroECLPMath._MAX_INVARIANT, GyroECLPMath.MaxInvariantExceeded());
        }

<<<<<<< HEAD
        int256 newBalanceInt;

        if (tokenInIndex == 0) {
            (newBalanceInt, , ) = GyroECLPMath.calcXGivenY(
=======
        int256 newBalance;

        if (tokenInIndex == 0) {
            (newBalance, , ) = GyroECLPMath.calcXGivenY(
>>>>>>> 8e4acb1e
                balancesLiveScaled18[1].toInt256(),
                eclpParams,
                derivedECLPParams,
                invariant
            );
        } else {
<<<<<<< HEAD
            (newBalanceInt, , ) = GyroECLPMath.calcYGivenX(
=======
            (newBalance, , ) = GyroECLPMath.calcYGivenX(
>>>>>>> 8e4acb1e
                balancesLiveScaled18[0].toInt256(),
                eclpParams,
                derivedECLPParams,
                invariant
            );
        }

<<<<<<< HEAD
        newBalance = newBalanceInt.toUint256();
=======
        return newBalance.toUint256();
>>>>>>> 8e4acb1e
    }

    /// @inheritdoc IBasePool
    function onSwap(PoolSwapParams memory request) external view onlyVault returns (uint256) {
        // The Vault already checks that index in != index out.
        bool tokenInIsToken0 = request.indexIn == 0;

        (EclpParams memory eclpParams, DerivedEclpParams memory derivedECLPParams) = _reconstructECLPParams();
        Vector2 memory invariant;
        {
            (int256 currentInvariant, int256 invErr) = GyroECLPMath.calculateInvariantWithError(
                request.balancesScaled18,
                eclpParams,
                derivedECLPParams
            );
            // invariant = overestimate in x-component, underestimate in y-component
            // No overflow in `+` due to constraints to the different values enforced in GyroECLPMath.
            invariant = Vector2(currentInvariant + 2 * invErr, currentInvariant);
        }

        if (request.kind == SwapKind.EXACT_IN) {
            (uint256 amountOutScaled18, , ) = GyroECLPMath.calcOutGivenIn(
                request.balancesScaled18,
                request.amountGivenScaled18,
                tokenInIsToken0,
                eclpParams,
                derivedECLPParams,
                invariant
            );

            return amountOutScaled18;
        } else {
            (uint256 amountInScaled18, , ) = GyroECLPMath.calcInGivenOut(
                request.balancesScaled18,
                request.amountGivenScaled18,
                tokenInIsToken0,
                eclpParams,
                derivedECLPParams,
                invariant
            );

            return amountInScaled18;
        }
    }

    /** @dev reconstructs ECLP params structs from immutable arrays */
    function _reconstructECLPParams() private view returns (EclpParams memory params, DerivedEclpParams memory d) {
        (params.alpha, params.beta, params.c, params.s, params.lambda) = (
            _paramsAlpha,
            _paramsBeta,
            _paramsC,
            _paramsS,
            _paramsLambda
        );
        (d.tauAlpha.x, d.tauAlpha.y, d.tauBeta.x, d.tauBeta.y) = (_tauAlphaX, _tauAlphaY, _tauBetaX, _tauBetaY);
        (d.u, d.v, d.w, d.z, d.dSq) = (_u, _v, _w, _z, _dSq);
    }

    /// @inheritdoc IGyroECLPPool
    function getECLPParams() external view returns (EclpParams memory params, DerivedEclpParams memory d) {
        return _reconstructECLPParams();
    }

    /// @inheritdoc ISwapFeePercentageBounds
    function getMinimumSwapFeePercentage() external pure returns (uint256) {
        // Liquidity Approximation tests shows that add/remove liquidity combinations are more profitable than a swap
        // if the swap fee percentage is 0%, which is not desirable. So, a minimum percentage must be enforced.
        return 1e12; // 0.000001%
    }

    /// @inheritdoc ISwapFeePercentageBounds
    function getMaximumSwapFeePercentage() external pure returns (uint256) {
        return 1e18; // 100%
    }

    /// @inheritdoc IUnbalancedLiquidityInvariantRatioBounds
    function getMinimumInvariantRatio() external pure returns (uint256) {
        return GyroECLPMath.MIN_INVARIANT_RATIO;
    }

    /// @inheritdoc IUnbalancedLiquidityInvariantRatioBounds
    function getMaximumInvariantRatio() external pure returns (uint256) {
        return GyroECLPMath.MAX_INVARIANT_RATIO;
    }

    /// @inheritdoc IGyroECLPPool
    function getGyroECLPPoolDynamicData() external view returns (GyroECLPPoolDynamicData memory data) {
        data.balancesLiveScaled18 = _vault.getCurrentLiveBalances(address(this));
        (, data.tokenRates) = _vault.getPoolTokenRates(address(this));
        data.staticSwapFeePercentage = _vault.getStaticSwapFeePercentage((address(this)));
        data.totalSupply = totalSupply();
        data.bptRate = getRate();

        PoolConfig memory poolConfig = _vault.getPoolConfig(address(this));
        data.isPoolInitialized = poolConfig.isPoolInitialized;
        data.isPoolPaused = poolConfig.isPoolPaused;
        data.isPoolInRecoveryMode = poolConfig.isPoolInRecoveryMode;
    }

    /// @inheritdoc IGyroECLPPool
    function getGyroECLPPoolImmutableData() external view returns (GyroECLPPoolImmutableData memory data) {
        data.tokens = _vault.getPoolTokens(address(this));
        (data.decimalScalingFactors, ) = _vault.getPoolTokenRates(address(this));
        data.paramsAlpha = _paramsAlpha;
        data.paramsBeta = _paramsBeta;
        data.paramsC = _paramsC;
        data.paramsS = _paramsS;
        data.paramsLambda = _paramsLambda;
        data.tauAlphaX = _tauAlphaX;
        data.tauAlphaY = _tauAlphaY;
        data.tauBetaX = _tauBetaX;
        data.tauBetaY = _tauBetaY;
        data.u = _u;
        data.v = _v;
        data.w = _w;
        data.z = _z;
        data.dSq = _dSq;
    }
}<|MERGE_RESOLUTION|>--- conflicted
+++ resolved
@@ -139,28 +139,17 @@
             require(invariant.x <= GyroECLPMath._MAX_INVARIANT, GyroECLPMath.MaxInvariantExceeded());
         }
 
-<<<<<<< HEAD
-        int256 newBalanceInt;
-
-        if (tokenInIndex == 0) {
-            (newBalanceInt, , ) = GyroECLPMath.calcXGivenY(
-=======
         int256 newBalance;
 
         if (tokenInIndex == 0) {
             (newBalance, , ) = GyroECLPMath.calcXGivenY(
->>>>>>> 8e4acb1e
                 balancesLiveScaled18[1].toInt256(),
                 eclpParams,
                 derivedECLPParams,
                 invariant
             );
         } else {
-<<<<<<< HEAD
-            (newBalanceInt, , ) = GyroECLPMath.calcYGivenX(
-=======
             (newBalance, , ) = GyroECLPMath.calcYGivenX(
->>>>>>> 8e4acb1e
                 balancesLiveScaled18[0].toInt256(),
                 eclpParams,
                 derivedECLPParams,
@@ -168,11 +157,7 @@
             );
         }
 
-<<<<<<< HEAD
-        newBalance = newBalanceInt.toUint256();
-=======
         return newBalance.toUint256();
->>>>>>> 8e4acb1e
     }
 
     /// @inheritdoc IBasePool
