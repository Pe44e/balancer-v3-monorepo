--- conflicted
+++ resolved
@@ -738,11 +738,7 @@
         newBalances[1] = actualPeakBalances[1] - amountCalculatedScaled18;
 
         (int256 a, int256 b) = hookMock.computeOffsetFromBalances(actualPeakBalances, eclpParams, derivedECLPParams);
-<<<<<<< HEAD
         uint256 newImbalance = hookMock.computeImbalanceNoSlope(newBalances, eclpParams, a, b);
-=======
-        uint256 newImbalance = hookMock.computeImbalance(newBalances, eclpParams, a, b);
->>>>>>> 0369194b
 
         // The swap worsens balance but might not exceed threshold.
         if (newImbalance > hookMock.getSurgeThresholdPercentage(pool)) {
