// SPDX-License-Identifier: GPL-3.0-or-later

pragma solidity ^0.8.24;

import { SafeERC20 } from "@openzeppelin/contracts/token/ERC20/utils/SafeERC20.sol";
import { IERC165 } from "@openzeppelin/contracts/utils/introspection/IERC165.sol";
import { Ownable2Step } from "@openzeppelin/contracts/access/Ownable2Step.sol";
import { Ownable } from "@openzeppelin/contracts/access/Ownable.sol";
import { IERC1271 } from "@openzeppelin/contracts/interfaces/IERC1271.sol";
import { IERC20 } from "@openzeppelin/contracts/token/ERC20/IERC20.sol";

import { IProtocolFeeBurner } from "@balancer-labs/v3-interfaces/contracts/standalone-utils/IProtocolFeeBurner.sol";
import { ICowSwapFeeBurner } from "@balancer-labs/v3-interfaces/contracts/standalone-utils/ICowSwapFeeBurner.sol";
import { IProtocolFeeSweeper } from "@balancer-labs/v3-interfaces/contracts/standalone-utils/IProtocolFeeSweeper.sol";
import { IComposableCow } from "@balancer-labs/v3-interfaces/contracts/standalone-utils/IComposableCow.sol";
import {
    ICowConditionalOrderGenerator
} from "@balancer-labs/v3-interfaces/contracts/standalone-utils/ICowConditionalOrderGenerator.sol";
import {
    ICowConditionalOrder,
    GPv2Order
} from "@balancer-labs/v3-interfaces/contracts/standalone-utils/ICowConditionalOrder.sol";
import { IVault } from "@balancer-labs/v3-interfaces/contracts/vault/IVault.sol";

import { Version } from "@balancer-labs/v3-solidity-utils/contracts/helpers/Version.sol";
import {
    ReentrancyGuardTransient
} from "@balancer-labs/v3-solidity-utils/contracts/openzeppelin/ReentrancyGuardTransient.sol";

import { FeeBurnerAuthentication } from "./FeeBurnerAuthentication.sol";

// solhint-disable not-rely-on-time

/**
 * @title CowSwapFeeBurner
 * @notice A contract that burns protocol fees using CowSwap.
 * @dev The Cow Watchtower (https://github.com/cowprotocol/watch-tower) must be running for the burner to function.
 * Only one order per token is allowed at a time.
 */
<<<<<<< HEAD
contract CowSwapFeeBurner is ICowSwapFeeBurner, ReentrancyGuardTransient, Version, FeeBurnerAuthentication {
=======
contract CowSwapFeeBurner is ICowSwapFeeBurner, Ownable2Step, ReentrancyGuardTransient, Version {
>>>>>>> 0a6fae1c
    using SafeERC20 for IERC20;

    struct ShortOrder {
        IERC20 tokenOut;
        address receiver;
        uint256 minAmountOut;
        uint32 deadline;
    }

    bytes4 internal constant _SIGNATURE_VERIFIER_MUXER_INTERFACE = 0x62af8dc2;
    bytes32 internal immutable _sellKind = keccak256("sell");
    bytes32 internal immutable _tokenBalance = keccak256("erc20");

    IComposableCow public immutable composableCow;
    address public immutable vaultRelayer;
    bytes32 public immutable appData;

    // Orders are identified by the tokenIn (often called the tokenIn).
    mapping(IERC20 token => ShortOrder order) internal _orders;

<<<<<<< HEAD
=======
    modifier onlyFeeRecipientOrOwner() {
        if (msg.sender != protocolFeeSweeper.getFeeRecipient() && msg.sender != owner()) {
            revert SenderNotAllowed();
        }
        _;
    }

    modifier onlyProtocolFeeSweeper() {
        if (msg.sender != address(protocolFeeSweeper)) {
            revert SenderNotAllowed();
        }
        _;
    }

>>>>>>> 0a6fae1c
    constructor(
        IVault vault,
        IProtocolFeeSweeper _protocolFeeSweeper,
        IComposableCow _composableCow,
        address _cowVaultRelayer,
        bytes32 _appData,
        address _initialOwner,
        string memory _version
<<<<<<< HEAD
    ) Version(_version) FeeBurnerAuthentication(vault, _protocolFeeSweeper) {
=======
    ) Version(_version) Ownable(_initialOwner) {
        if (address(_protocolFeeSweeper) == address(0)) {
            revert InvalidProtocolFeeSweeper();
        }

>>>>>>> 0a6fae1c
        composableCow = _composableCow;
        vaultRelayer = _cowVaultRelayer;
        appData = _appData;
    }

    /***************************************************************************
                                ICowSwapFeeBurner
    ***************************************************************************/

    /// @inheritdoc ICowSwapFeeBurner
    function getOrder(IERC20 tokenIn) external view returns (GPv2Order memory) {
        return _getOrder(tokenIn);
    }

    /// @inheritdoc ICowSwapFeeBurner
    function getOrderStatus(IERC20 tokenIn) external view returns (OrderStatus status) {
        (status, ) = _getOrderStatusAndBalance(tokenIn);
    }

    /// @inheritdoc ICowSwapFeeBurner
<<<<<<< HEAD
    function retryOrder(IERC20 tokenIn, uint256 minAmountOut, uint256 deadline) external onlyFeeRecipientOrGovernance {
=======
    function retryOrder(IERC20 tokenIn, uint256 minAmountOut, uint256 deadline) external onlyFeeRecipientOrOwner {
>>>>>>> 0a6fae1c
        (OrderStatus status, uint256 amount) = _getOrderStatusAndBalance(tokenIn);

        if (status != OrderStatus.Failed) {
            revert OrderHasUnexpectedStatus(status);
        }

        _checkMinAmountOut(minAmountOut);
        _checkDeadline(deadline);

        _orders[tokenIn].minAmountOut = minAmountOut;
        _orders[tokenIn].deadline = uint32(deadline);

        // Refresh approval with current balance just in case.
        if (tokenIn.allowance(address(this), vaultRelayer) < amount) {
            tokenIn.forceApprove(vaultRelayer, amount);
        }

        _createCowOrder(tokenIn);

        emit OrderRetried(tokenIn, amount, minAmountOut, deadline);
    }

    /// @inheritdoc ICowSwapFeeBurner
<<<<<<< HEAD
    function cancelOrder(IERC20 tokenIn, address receiver) external onlyFeeRecipientOrGovernance {
=======
    function cancelOrder(IERC20 tokenIn, address receiver) external onlyFeeRecipientOrOwner {
>>>>>>> 0a6fae1c
        (OrderStatus status, uint256 amount) = _getOrderStatusAndBalance(tokenIn);

        if (status != OrderStatus.Failed) {
            revert OrderHasUnexpectedStatus(status);
        }

        _cancelOrder(tokenIn, receiver, amount);
    }

    /// @inheritdoc ICowSwapFeeBurner
<<<<<<< HEAD
    function emergencyCancelOrder(IERC20 tokenIn, address receiver) external onlyFeeRecipientOrGovernance {
=======
    function emergencyCancelOrder(IERC20 tokenIn, address receiver) external onlyFeeRecipientOrOwner {
>>>>>>> 0a6fae1c
        _cancelOrder(tokenIn, receiver, tokenIn.balanceOf(address(this)));
    }

    function _cancelOrder(IERC20 tokenIn, address receiver, uint256 amount) internal {
        tokenIn.forceApprove(vaultRelayer, 0);
        delete _orders[tokenIn];

        SafeERC20.safeTransfer(tokenIn, receiver, amount);

        emit OrderCanceled(tokenIn, amount, receiver);
    }

    /***************************************************************************
                                IProtocolFeeBurner
    ***************************************************************************/

    /// @inheritdoc IProtocolFeeBurner
    function burn(
        address pool,
        IERC20 feeToken,
        uint256 exactFeeTokenAmountIn,
        IERC20 targetToken,
        uint256 minTargetTokenAmountOut,
        address recipient,
        uint256 deadline
    ) external virtual onlyProtocolFeeSweeper nonReentrant {
        _burn(
            pool,
            feeToken,
            exactFeeTokenAmountIn,
            targetToken,
            minTargetTokenAmountOut,
            recipient,
            deadline,
            true // pullFeeToken
        );
    }

    function _burn(
        address pool,
        IERC20 feeToken,
        uint256 feeTokenAmount,
        IERC20 targetToken,
        uint256 minTargetTokenAmountOut,
        address recipient,
        uint256 deadline,
        bool pullFeeToken
    ) internal {
        if (targetToken == feeToken) {
            revert InvalidOrderParameters("Fee token and target token are the same");
        } else if (feeTokenAmount == 0) {
            revert InvalidOrderParameters("Fee token amount is zero");
        }

        _checkMinAmountOut(minTargetTokenAmountOut);
        _checkDeadline(deadline);

        (OrderStatus status, ) = _getOrderStatusAndBalance(feeToken);
        if (status != OrderStatus.Nonexistent && status != OrderStatus.Filled) {
            revert OrderHasUnexpectedStatus(status);
        }

        if (pullFeeToken) {
            feeToken.safeTransferFrom(msg.sender, address(this), feeTokenAmount);
        }

        _createCowOrder(feeToken);

        feeToken.forceApprove(vaultRelayer, feeTokenAmount);

        _orders[feeToken] = ShortOrder({
            tokenOut: targetToken,
            receiver: recipient,
            minAmountOut: minTargetTokenAmountOut,
            deadline: uint32(deadline)
        });

        emit ProtocolFeeBurned(pool, feeToken, feeTokenAmount, targetToken, minTargetTokenAmountOut, recipient);
    }

    /***************************************************************************
                                ICowConditionalOrder
    ***************************************************************************/

    /// @inheritdoc ICowConditionalOrderGenerator
    function getTradeableOrder(
        address,
        address,
        bytes32,
        bytes calldata staticInput,
        bytes calldata
    ) public view returns (GPv2Order memory) {
        IERC20 tokenIn = IERC20(abi.decode(staticInput, (address)));

        return _getOrder(tokenIn);
    }

    /// @inheritdoc ICowConditionalOrder
    function verify(
        address owner,
        address sender,
        bytes32,
        bytes32,
        bytes32 ctx,
        bytes calldata staticInput,
        bytes calldata offchainInput,
        GPv2Order calldata _order
    ) external view {
        GPv2Order memory savedOrder = getTradeableOrder(owner, sender, ctx, staticInput, offchainInput);

        if (_order.buyAmount > savedOrder.buyAmount) {
            savedOrder.buyAmount = _order.buyAmount;
        }

        if (keccak256(abi.encode(savedOrder)) != keccak256(abi.encode(_order))) {
            revert InvalidOrderParameters("Verify order does not match with existing order");
        }
    }

    /***************************************************************************
                                    Miscellaneous
    ***************************************************************************/

    /// @inheritdoc IERC1271
    function isValidSignature(bytes32 _hash, bytes memory signature) external view returns (bytes4) {
        (GPv2Order memory order, IComposableCow.Payload memory payload) = abi.decode(
            signature,
            (GPv2Order, IComposableCow.Payload)
        );

        // Forward the query to ComposableCow
        return
            composableCow.isValidSafeSignature(
                address(this),
                msg.sender,
                _hash,
                composableCow.domainSeparator(),
                bytes32(0),
                abi.encode(order),
                abi.encode(payload)
            );
    }

    /// @inheritdoc IERC165
    function supportsInterface(bytes4 interfaceId) public pure returns (bool) {
        // Fails on SignatureVerifierMuxer due to compatibility issues with ComposableCow.
        if (interfaceId == _SIGNATURE_VERIFIER_MUXER_INTERFACE) {
            revert InterfaceIsSignatureVerifierMuxer();
        }

        return
            interfaceId == type(ICowConditionalOrder).interfaceId ||
            interfaceId == type(ICowConditionalOrderGenerator).interfaceId ||
            interfaceId == type(IERC1271).interfaceId ||
            interfaceId == type(IERC165).interfaceId;
    }

    /***************************************************************************
                                Private Functions
    ***************************************************************************/

    function _getOrder(IERC20 tokenIn) private view returns (GPv2Order memory) {
        ShortOrder memory shortOrder = _orders[tokenIn];

        if (shortOrder.deadline == 0) {
            revert OrderNotValid("Order does not exist");
        }

        return
            GPv2Order({
                sellToken: tokenIn,
                buyToken: shortOrder.tokenOut,
                receiver: shortOrder.receiver,
                sellAmount: tokenIn.balanceOf(address(this)),
                buyAmount: shortOrder.minAmountOut,
                validTo: shortOrder.deadline,
                appData: appData,
                feeAmount: 0,
                kind: _sellKind,
                partiallyFillable: true,
                sellTokenBalance: _tokenBalance,
                buyTokenBalance: _tokenBalance
            });
    }

    function _getOrderStatusAndBalance(IERC20 tokenIn) private view returns (OrderStatus, uint256) {
        ShortOrder storage shortOrder = _orders[tokenIn];

        uint256 deadline = shortOrder.deadline;

        if (deadline == 0) {
            return (OrderStatus.Nonexistent, 0);
        }

        uint256 balance = tokenIn.balanceOf(address(this));
        if (balance == 0) {
            return (OrderStatus.Filled, balance);
        } else if (block.timestamp > deadline) {
            return (OrderStatus.Failed, balance);
        }

        return (OrderStatus.Active, balance);
    }

    function _checkDeadline(uint256 deadline) private view {
        if (block.timestamp > deadline) {
            revert InvalidOrderParameters("Deadline is in the past");
        }
    }

    function _checkMinAmountOut(uint256 minAmountOut) private pure {
        if (minAmountOut == 0) {
            revert InvalidOrderParameters("Min amount out is zero");
        }
    }

    function _createCowOrder(IERC20 tokenIn) private {
        composableCow.create(
            ICowConditionalOrder.ConditionalOrderParams({
                handler: ICowConditionalOrder(address(this)),
                salt: bytes32(0),
                staticData: abi.encode(tokenIn)
            }),
            true
        );
    }
}<|MERGE_RESOLUTION|>--- conflicted
+++ resolved
@@ -4,8 +4,6 @@
 
 import { SafeERC20 } from "@openzeppelin/contracts/token/ERC20/utils/SafeERC20.sol";
 import { IERC165 } from "@openzeppelin/contracts/utils/introspection/IERC165.sol";
-import { Ownable2Step } from "@openzeppelin/contracts/access/Ownable2Step.sol";
-import { Ownable } from "@openzeppelin/contracts/access/Ownable.sol";
 import { IERC1271 } from "@openzeppelin/contracts/interfaces/IERC1271.sol";
 import { IERC20 } from "@openzeppelin/contracts/token/ERC20/IERC20.sol";
 
@@ -37,11 +35,7 @@
  * @dev The Cow Watchtower (https://github.com/cowprotocol/watch-tower) must be running for the burner to function.
  * Only one order per token is allowed at a time.
  */
-<<<<<<< HEAD
-contract CowSwapFeeBurner is ICowSwapFeeBurner, ReentrancyGuardTransient, Version, FeeBurnerAuthentication {
-=======
-contract CowSwapFeeBurner is ICowSwapFeeBurner, Ownable2Step, ReentrancyGuardTransient, Version {
->>>>>>> 0a6fae1c
+contract CowSwapFeeBurner is ICowSwapFeeBurner, FeeBurnerAuthentication, ReentrancyGuardTransient, Version {
     using SafeERC20 for IERC20;
 
     struct ShortOrder {
@@ -62,40 +56,14 @@
     // Orders are identified by the tokenIn (often called the tokenIn).
     mapping(IERC20 token => ShortOrder order) internal _orders;
 
-<<<<<<< HEAD
-=======
-    modifier onlyFeeRecipientOrOwner() {
-        if (msg.sender != protocolFeeSweeper.getFeeRecipient() && msg.sender != owner()) {
-            revert SenderNotAllowed();
-        }
-        _;
-    }
-
-    modifier onlyProtocolFeeSweeper() {
-        if (msg.sender != address(protocolFeeSweeper)) {
-            revert SenderNotAllowed();
-        }
-        _;
-    }
-
->>>>>>> 0a6fae1c
     constructor(
-        IVault vault,
         IProtocolFeeSweeper _protocolFeeSweeper,
         IComposableCow _composableCow,
         address _cowVaultRelayer,
         bytes32 _appData,
         address _initialOwner,
         string memory _version
-<<<<<<< HEAD
-    ) Version(_version) FeeBurnerAuthentication(vault, _protocolFeeSweeper) {
-=======
-    ) Version(_version) Ownable(_initialOwner) {
-        if (address(_protocolFeeSweeper) == address(0)) {
-            revert InvalidProtocolFeeSweeper();
-        }
-
->>>>>>> 0a6fae1c
+    ) Version(_version) FeeBurnerAuthentication(_protocolFeeSweeper, _initialOwner) {
         composableCow = _composableCow;
         vaultRelayer = _cowVaultRelayer;
         appData = _appData;
@@ -116,11 +84,7 @@
     }
 
     /// @inheritdoc ICowSwapFeeBurner
-<<<<<<< HEAD
-    function retryOrder(IERC20 tokenIn, uint256 minAmountOut, uint256 deadline) external onlyFeeRecipientOrGovernance {
-=======
     function retryOrder(IERC20 tokenIn, uint256 minAmountOut, uint256 deadline) external onlyFeeRecipientOrOwner {
->>>>>>> 0a6fae1c
         (OrderStatus status, uint256 amount) = _getOrderStatusAndBalance(tokenIn);
 
         if (status != OrderStatus.Failed) {
@@ -144,11 +108,7 @@
     }
 
     /// @inheritdoc ICowSwapFeeBurner
-<<<<<<< HEAD
-    function cancelOrder(IERC20 tokenIn, address receiver) external onlyFeeRecipientOrGovernance {
-=======
     function cancelOrder(IERC20 tokenIn, address receiver) external onlyFeeRecipientOrOwner {
->>>>>>> 0a6fae1c
         (OrderStatus status, uint256 amount) = _getOrderStatusAndBalance(tokenIn);
 
         if (status != OrderStatus.Failed) {
@@ -159,11 +119,7 @@
     }
 
     /// @inheritdoc ICowSwapFeeBurner
-<<<<<<< HEAD
-    function emergencyCancelOrder(IERC20 tokenIn, address receiver) external onlyFeeRecipientOrGovernance {
-=======
     function emergencyCancelOrder(IERC20 tokenIn, address receiver) external onlyFeeRecipientOrOwner {
->>>>>>> 0a6fae1c
         _cancelOrder(tokenIn, receiver, tokenIn.balanceOf(address(this)));
     }
 
