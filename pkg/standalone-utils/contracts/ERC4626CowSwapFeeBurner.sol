// SPDX-License-Identifier: GPL-3.0-or-later

pragma solidity ^0.8.24;

import { IERC4626 } from "@openzeppelin/contracts/interfaces/IERC4626.sol";
import { SafeERC20 } from "@openzeppelin/contracts/token/ERC20/utils/SafeERC20.sol";
import { IERC20 } from "@openzeppelin/contracts/token/ERC20/IERC20.sol";

import { IComposableCow } from "@balancer-labs/v3-interfaces/contracts/standalone-utils/IComposableCow.sol";
import { IProtocolFeeSweeper } from "@balancer-labs/v3-interfaces/contracts/standalone-utils/IProtocolFeeSweeper.sol";
import { IVault } from "@balancer-labs/v3-interfaces/contracts/vault/IVault.sol";

import {
    ReentrancyGuardTransient
} from "@balancer-labs/v3-solidity-utils/contracts/openzeppelin/ReentrancyGuardTransient.sol";
import { PackedTokenBalance } from "@balancer-labs/v3-solidity-utils/contracts/helpers/PackedTokenBalance.sol";

import { CowSwapFeeBurner } from "./CowSwapFeeBurner.sol";

/**
 * @title ERC4626CowSwapFeeBurner
 * @notice A contract that burns ERC4626 protocol fee tokens using CowSwap, previously redeeming underlying assets.
 * @dev The Cow Watchtower (https://github.com/cowprotocol/watch-tower) must be running for the burner to function.
 * Only one order per token is allowed at a time.
 */
contract ERC4626CowSwapFeeBurner is CowSwapFeeBurner {
    using SafeERC20 for IERC20;

    /// @notice The amount out is zero.
    error AmountOutIsZero(IERC20 token);

    constructor(
        IProtocolFeeSweeper _protocolFeeSweeper,
        IComposableCow _composableCow,
        address _cowVaultRelayer,
        bytes32 _appData,
        address _initialOwner,
        string memory _version
<<<<<<< HEAD
    ) CowSwapFeeBurner(_protocolFeeSweeper, _composableCow, _vaultRelayer, _appData, _version) {
=======
    ) CowSwapFeeBurner(_protocolFeeSweeper, _composableCow, _cowVaultRelayer, _appData, _initialOwner, _version) {
>>>>>>> 93db1c39
        // solhint-disable-previous-line no-empty-blocks
    }

    /**
     * @notice Treats `feeToken` as an ERC4626, redeems `exactFeeTokenAmountIn`, swaps the underlying asset for
     * `targetToken`, and sends the proceeds to the `recipient`.
     * @dev Assumes the sweeper has granted allowance for the fee tokens to the burner prior to the call.
     * @param feeToken The token collected from the pool
     * @param exactFeeTokenAmountIn The number of fee tokens collected
     * @param targetToken The desired target token (`tokenOut` of the swap)
     * @param encodedMinAmountsOut The minimum amounts out for the swap, encoded as a 256-bit integer:
     * - Upper 128 bits: the minimum amount of the target token to receive
     * - Lower 128 bits: the minimum amount of the ERC4626 token to receive
     * @param recipient The recipient of the swap proceeds
     * @param deadline Deadline for the burn operation (i.e., swap), after which it will revert
     */
    function burn(
        IERC20 feeToken,
        uint256 exactFeeTokenAmountIn,
        IERC20 targetToken,
        uint256 encodedMinAmountsOut,
        address recipient,
        uint256 deadline
    ) external override onlyProtocolFeeSweeper nonReentrant {
        IERC4626 erc4626Token = IERC4626(address(feeToken));
        IERC20 underlyingToken = IERC20(erc4626Token.asset());

        // In this case we first pull the wrapped token, unwrap, and then proceed to burn by creating an order for
        // the underlying token.
        IERC20(address(erc4626Token)).safeTransferFrom(msg.sender, address(this), exactFeeTokenAmountIn);

        (uint256 minTargetTokenAmountOut, uint256 minERC4626AmountOut) = PackedTokenBalance.fromPackedBalance(
            bytes32(encodedMinAmountsOut)
        );

        uint256 feeTokenBalanceBefore = underlyingToken.balanceOf(address(this));

        erc4626Token.redeem(exactFeeTokenAmountIn, address(this), address(this));

        uint256 feeTokenBalanceAfter = underlyingToken.balanceOf(address(this));
        exactFeeTokenAmountIn = feeTokenBalanceAfter - feeTokenBalanceBefore;

        if (exactFeeTokenAmountIn < minERC4626AmountOut) {
            revert AmountOutBelowMin(underlyingToken, exactFeeTokenAmountIn, minERC4626AmountOut);
        } else if (exactFeeTokenAmountIn == 0) {
            revert AmountOutIsZero(underlyingToken);
        }

        // This case is not handled by the internal `_burn` function, but it's valid: we can consider that the token
        // has already been converted to the correct token, so we just forward the result and finish.
        if (underlyingToken == targetToken) {
            // We apply the slippage check, but not deadline as the order settlement is instant in this case.
            if (exactFeeTokenAmountIn < minTargetTokenAmountOut) {
                revert AmountOutBelowMin(targetToken, exactFeeTokenAmountIn, minTargetTokenAmountOut);
            }

            underlyingToken.safeTransfer(recipient, exactFeeTokenAmountIn);
        } else {
            _burn(
<<<<<<< HEAD
                feeToken,
=======
                pool,
                underlyingToken,
>>>>>>> 93db1c39
                exactFeeTokenAmountIn,
                targetToken,
                minTargetTokenAmountOut,
                recipient,
                deadline,
                false // pullToken
            );
        }
    }
}<|MERGE_RESOLUTION|>--- conflicted
+++ resolved
@@ -36,11 +36,7 @@
         bytes32 _appData,
         address _initialOwner,
         string memory _version
-<<<<<<< HEAD
-    ) CowSwapFeeBurner(_protocolFeeSweeper, _composableCow, _vaultRelayer, _appData, _version) {
-=======
     ) CowSwapFeeBurner(_protocolFeeSweeper, _composableCow, _cowVaultRelayer, _appData, _initialOwner, _version) {
->>>>>>> 93db1c39
         // solhint-disable-previous-line no-empty-blocks
     }
 
@@ -100,12 +96,7 @@
             underlyingToken.safeTransfer(recipient, exactFeeTokenAmountIn);
         } else {
             _burn(
-<<<<<<< HEAD
-                feeToken,
-=======
-                pool,
                 underlyingToken,
->>>>>>> 93db1c39
                 exactFeeTokenAmountIn,
                 targetToken,
                 minTargetTokenAmountOut,
