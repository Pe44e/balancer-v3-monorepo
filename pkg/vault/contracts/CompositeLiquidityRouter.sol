// SPDX-License-Identifier: GPL-3.0-or-later

pragma solidity ^0.8.24;

import { IERC20 } from "@openzeppelin/contracts/token/ERC20/IERC20.sol";
import { IPermit2 } from "permit2/src/interfaces/IPermit2.sol";

import { ICompositeLiquidityRouter } from "@balancer-labs/v3-interfaces/contracts/vault/ICompositeLiquidityRouter.sol";
import { IVault } from "@balancer-labs/v3-interfaces/contracts/vault/IVault.sol";
import { IVaultErrors } from "@balancer-labs/v3-interfaces/contracts/vault/IVaultErrors.sol";
import { IWETH } from "@balancer-labs/v3-interfaces/contracts/solidity-utils/misc/IWETH.sol";
import "@balancer-labs/v3-interfaces/contracts/vault/VaultTypes.sol";

import { EVMCallModeHelpers } from "@balancer-labs/v3-solidity-utils/contracts/helpers/EVMCallModeHelpers.sol";
import { InputHelpers } from "@balancer-labs/v3-solidity-utils/contracts/helpers/InputHelpers.sol";
import {
    ReentrancyGuardTransient
} from "@balancer-labs/v3-solidity-utils/contracts/openzeppelin/ReentrancyGuardTransient.sol";
import {
    TransientEnumerableSet
} from "@balancer-labs/v3-solidity-utils/contracts/openzeppelin/TransientEnumerableSet.sol";
import {
    TransientStorageHelpers,
    Bytes32ToUintMappingSlot
} from "@balancer-labs/v3-solidity-utils/contracts/helpers/TransientStorageHelpers.sol";

import { BatchRouterCommon } from "./BatchRouterCommon.sol";

/**
 * @notice Entrypoint for add/remove liquidity operations on ERC4626 and nested pools.
 * @dev The external API functions unlock the Vault, which calls back into the corresponding hook functions.
 * These execute the steps needed to add to and remove liquidity from these special types of pools, and settle
 * the operation with the Vault.
 */
contract CompositeLiquidityRouter is ICompositeLiquidityRouter, BatchRouterCommon, ReentrancyGuardTransient {
    using TransientEnumerableSet for TransientEnumerableSet.AddressSet;
    using TransientStorageHelpers for *;

    struct RemoveLiquidityVars {
        address mainPool;
        address sender;
        bool isStaticCall;
        uint256 nextIndex;
        NestedPoolRemoveOperation[] nestedPoolOperations;
        RemoveAmountOut[] totalAmountsOut;
    }

    // solhint-disable var-name-mixedcase
    bytes32 private immutable _INDEX_BY_POOL_MAPPING_SLOT = _calculateBatchRouterStorageSlot("indexByPoolMapping");

    constructor(IVault vault, IWETH weth, IPermit2 permit2) BatchRouterCommon(vault, weth, permit2) {
        // solhint-disable-previous-line no-empty-blocks
    }

    /*******************************************************************************
                                ERC4626 Pools
    *******************************************************************************/

    /// @inheritdoc ICompositeLiquidityRouter
    function addLiquidityProportionalToERC4626Pool(
        address pool,
        uint256[] memory maxUnderlyingAmountsIn,
        uint256 exactBptAmountOut,
        bool wethIsEth,
        bytes memory userData
    ) external payable saveSender(msg.sender) returns (uint256[] memory underlyingAmountsIn) {
        underlyingAmountsIn = abi.decode(
            _vault.unlock(
                abi.encodeCall(
                    CompositeLiquidityRouter.addLiquidityERC4626PoolProportionalHook,
                    AddLiquidityHookParams({
                        sender: msg.sender,
                        pool: pool,
                        maxAmountsIn: maxUnderlyingAmountsIn,
                        minBptAmountOut: exactBptAmountOut,
                        kind: AddLiquidityKind.PROPORTIONAL,
                        wethIsEth: wethIsEth,
                        userData: userData
                    })
                )
            ),
            (uint256[])
        );
    }

    /// @inheritdoc ICompositeLiquidityRouter
<<<<<<< HEAD
=======
    function removeLiquidityProportionalFromERC4626Pool(
        address pool,
        uint256 exactBptAmountIn,
        uint256[] memory minUnderlyingAmountsOut,
        bool wethIsEth,
        bytes memory userData
    ) external payable saveSender(msg.sender) returns (uint256[] memory underlyingAmountsOut) {
        underlyingAmountsOut = abi.decode(
            _vault.unlock(
                abi.encodeCall(
                    CompositeLiquidityRouter.removeLiquidityERC4626PoolProportionalHook,
                    RemoveLiquidityHookParams({
                        sender: msg.sender,
                        pool: pool,
                        minAmountsOut: minUnderlyingAmountsOut,
                        maxBptAmountIn: exactBptAmountIn,
                        kind: RemoveLiquidityKind.PROPORTIONAL,
                        wethIsEth: wethIsEth,
                        userData: userData
                    })
                )
            ),
            (uint256[])
        );
    }

    /// @inheritdoc ICompositeLiquidityRouter
    function queryAddLiquidityUnbalancedToERC4626Pool(
        address pool,
        uint256[] memory exactUnderlyingAmountsIn,
        address sender,
        bytes memory userData
    ) external saveSender(sender) returns (uint256 bptAmountOut) {
        bptAmountOut = abi.decode(
            _vault.quote(
                abi.encodeCall(
                    CompositeLiquidityRouter.addLiquidityERC4626PoolUnbalancedHook,
                    AddLiquidityHookParams({
                        sender: address(this),
                        pool: pool,
                        maxAmountsIn: exactUnderlyingAmountsIn,
                        minBptAmountOut: 0,
                        kind: AddLiquidityKind.UNBALANCED,
                        wethIsEth: false,
                        userData: userData
                    })
                )
            ),
            (uint256)
        );
    }

    /// @inheritdoc ICompositeLiquidityRouter
>>>>>>> e6dec18b
    function queryAddLiquidityProportionalToERC4626Pool(
        address pool,
        uint256 exactBptAmountOut,
        address sender,
        bytes memory userData
    ) external saveSender(sender) returns (uint256[] memory underlyingAmountsIn) {
        underlyingAmountsIn = abi.decode(
            _vault.quote(
                abi.encodeCall(
                    CompositeLiquidityRouter.addLiquidityERC4626PoolProportionalHook,
                    AddLiquidityHookParams({
                        sender: address(this),
                        pool: pool,
                        maxAmountsIn: _maxTokenLimits(pool),
                        minBptAmountOut: exactBptAmountOut,
                        kind: AddLiquidityKind.PROPORTIONAL,
                        wethIsEth: false,
                        userData: userData
                    })
                )
            ),
            (uint256[])
        );
    }

<<<<<<< HEAD
=======
    /// @inheritdoc ICompositeLiquidityRouter
    function queryRemoveLiquidityProportionalFromERC4626Pool(
        address pool,
        uint256 exactBptAmountIn,
        address sender,
        bytes memory userData
    ) external saveSender(sender) returns (uint256[] memory underlyingAmountsOut) {
        underlyingAmountsOut = abi.decode(
            _vault.quote(
                abi.encodeCall(
                    CompositeLiquidityRouter.removeLiquidityERC4626PoolProportionalHook,
                    RemoveLiquidityHookParams({
                        sender: address(this),
                        pool: pool,
                        minAmountsOut: new uint256[](2),
                        maxBptAmountIn: exactBptAmountIn,
                        kind: RemoveLiquidityKind.PROPORTIONAL,
                        wethIsEth: false,
                        userData: userData
                    })
                )
            ),
            (uint256[])
        );
    }

    function addLiquidityERC4626PoolUnbalancedHook(
        AddLiquidityHookParams calldata params
    ) external nonReentrant onlyVault returns (uint256 bptAmountOut) {
        IERC20[] memory erc4626PoolTokens = _vault.getPoolTokens(params.pool);
        (, uint256[] memory wrappedAmountsIn) = _wrapTokens(
            params,
            erc4626PoolTokens,
            params.maxAmountsIn,
            SwapKind.EXACT_IN,
            new uint256[](erc4626PoolTokens.length)
        );

        // Add wrapped amounts to the ERC4626 pool.
        (, bptAmountOut, ) = _vault.addLiquidity(
            AddLiquidityParams({
                pool: params.pool,
                to: params.sender,
                maxAmountsIn: wrappedAmountsIn,
                minBptAmountOut: params.minBptAmountOut,
                kind: params.kind,
                userData: params.userData
            })
        );
    }

>>>>>>> e6dec18b
    function addLiquidityERC4626PoolProportionalHook(
        AddLiquidityHookParams calldata params
    ) external nonReentrant onlyVault returns (uint256[] memory underlyingAmountsIn) {
        IERC20[] memory erc4626PoolTokens = _vault.getPoolTokens(params.pool);
        uint256 poolTokensLength = erc4626PoolTokens.length;

        uint256[] memory maxAmounts = new uint256[](poolTokensLength);
        for (uint256 i = 0; i < poolTokensLength; ++i) {
            maxAmounts[i] = _MAX_AMOUNT;
        }

        // Add wrapped amounts to the ERC4626 pool.
        (uint256[] memory wrappedAmountsIn, , ) = _vault.addLiquidity(
            AddLiquidityParams({
                pool: params.pool,
                to: params.sender,
                maxAmountsIn: maxAmounts,
                minBptAmountOut: params.minBptAmountOut,
                kind: params.kind,
                userData: params.userData
            })
        );

        underlyingAmountsIn = new uint256[](poolTokensLength);
        for (uint256 i = 0; i < poolTokensLength; i++) {
            (underlyingAmountsIn[i], ) = _wrapToken(
                params.sender,
                erc4626PoolTokens[i],
                wrappedAmountsIn[i],
                SwapKind.EXACT_OUT,
                params.maxAmountsIn[i],
                EVMCallModeHelpers.isStaticCall(),
                params.wethIsEth
            );
        }
    }

    /***************************************************************************
                                   Nested pools
    ***************************************************************************/

    /// @inheritdoc ICompositeLiquidityRouter
    function addLiquidityUnbalancedNestedPool(
        address mainPool,
        NestedPoolAddOperation[] calldata nestedPoolOperations
    ) external saveSender(msg.sender) returns (uint256) {
        return
            abi.decode(
                _vault.unlock(
                    abi.encodeWithSelector(
                        CompositeLiquidityRouter.addLiquidityUnbalancedNestedPoolHook.selector,
                        AddLiquidityNestedPoolHookParams({
                            pool: mainPool,
                            sender: msg.sender,
                            nestedPoolOperations: nestedPoolOperations
                        })
                    )
                ),
                (uint256)
            );
    }

    /// @inheritdoc ICompositeLiquidityRouter
    function queryAddLiquidityUnbalancedNestedPool(
        address mainPool,
        NestedPoolAddOperation[] calldata nestedPoolOperations,
        address sender
    ) external saveSender(sender) returns (uint256) {
        return
            abi.decode(
                _vault.quote(
                    abi.encodeWithSelector(
                        CompositeLiquidityRouter.addLiquidityUnbalancedNestedPoolHook.selector,
<<<<<<< HEAD
                        AddLiquidityNestedPoolHookParams({
                            pool: mainPool,
                            sender: sender,
                            nestedPoolOperations: nestedPoolOperations
                        })
=======
                        AddLiquidityHookParams({
                            pool: parentPool,
                            sender: address(this),
                            maxAmountsIn: exactAmountsIn,
                            minBptAmountOut: 0,
                            kind: AddLiquidityKind.UNBALANCED,
                            wethIsEth: false,
                            userData: userData
                        }),
                        tokensIn
>>>>>>> e6dec18b
                    )
                ),
                (uint256)
            );
    }

    function addLiquidityUnbalancedNestedPoolHook(
        AddLiquidityNestedPoolHookParams calldata params
    ) external nonReentrant onlyVault returns (uint256 exactBptAmountOut) {
        _fillNestedPoolAddOperationIndexByPoolMapping(params.nestedPoolOperations);

        return
            _addLiquidityUnbalancedNestedPool(
                params.pool,
                address(0),
                params.pool,
                params,
                EVMCallModeHelpers.isStaticCall()
            );
    }

    /// @inheritdoc ICompositeLiquidityRouter
    function removeLiquidityProportionalNestedPool(
        address mainPool,
        uint256 targetPoolExactBptAmountIn,
        uint256 expectedAmountOutCount,
        NestedPoolRemoveOperation[] calldata nestedPoolOperations
    ) external saveSender(msg.sender) returns (RemoveAmountOut[] memory totalAmountsOut) {
        totalAmountsOut = abi.decode(
            _vault.unlock(
                abi.encodeWithSelector(
                    CompositeLiquidityRouter.removeLiquidityProportionalNestedPoolHook.selector,
                    RemoveLiquidityNestedPoolHookParams({
                        sender: msg.sender,
                        pool: mainPool,
                        targetPoolExactBptAmountIn: targetPoolExactBptAmountIn,
                        expectedAmountOutCount: expectedAmountOutCount,
                        nestedPoolOperations: nestedPoolOperations
                    })
                )
            ),
            (RemoveAmountOut[])
        );
    }

    /// @inheritdoc ICompositeLiquidityRouter
    function queryRemoveLiquidityProportionalNestedPool(
        address mainPool,
        uint256 targetPoolExactBptAmountIn,
        uint256 expectedAmountOutCount,
        address sender,
        NestedPoolRemoveOperation[] calldata nestedPoolOperations
    ) external saveSender(msg.sender) returns (RemoveAmountOut[] memory totalAmountsOut) {
        (totalAmountsOut) = abi.decode(
            _vault.quote(
                abi.encodeWithSelector(
                    CompositeLiquidityRouter.removeLiquidityProportionalNestedPoolHook.selector,
<<<<<<< HEAD
                    RemoveLiquidityNestedPoolHookParams({
                        sender: sender,
                        pool: mainPool,
                        targetPoolExactBptAmountIn: targetPoolExactBptAmountIn,
                        expectedAmountOutCount: expectedAmountOutCount,
                        nestedPoolOperations: nestedPoolOperations
                    })
=======
                    RemoveLiquidityHookParams({
                        sender: address(this),
                        pool: parentPool,
                        minAmountsOut: new uint256[](tokensOut.length),
                        maxBptAmountIn: exactBptAmountIn,
                        kind: RemoveLiquidityKind.PROPORTIONAL,
                        wethIsEth: false,
                        userData: userData
                    }),
                    tokensOut
>>>>>>> e6dec18b
                )
            ),
            (RemoveAmountOut[])
        );
    }

    function removeLiquidityProportionalNestedPoolHook(
        RemoveLiquidityNestedPoolHookParams calldata params
    ) external nonReentrant onlyVault returns (RemoveAmountOut[] memory totalAmountsOut) {
        _fillNestedPoolRemoveOperationIndexByPoolMapping(params.nestedPoolOperations);

        RemoveLiquidityVars memory vars = RemoveLiquidityVars({
            mainPool: params.pool,
            sender: params.sender,
            isStaticCall: EVMCallModeHelpers.isStaticCall(),
            nestedPoolOperations: params.nestedPoolOperations,
            totalAmountsOut: new RemoveAmountOut[](params.expectedAmountOutCount),
            nextIndex: 0
        });
        _removeLiquidityProportionalNestedPool(address(0), params.pool, params.targetPoolExactBptAmountIn, vars);

        return vars.totalAmountsOut;
    }

    /***************************************************************************
                            Internal & Private functions
    ***************************************************************************/

    function _addLiquidityUnbalancedNestedPool(
        address mainPool,
        address prevPool,
        address pool,
        AddLiquidityNestedPoolHookParams calldata params,
        bool isStaticCall
    ) internal returns (uint256 bptAmountOut) {
        IERC20[] memory childTokens = _vault.getPoolTokens(pool);
        uint256[] memory childTokensAmountsIn = new uint256[](childTokens.length);

        (
            bool isPoolNestedPoolAddOperationExist,
            NestedPoolAddOperation memory nestedPoolOperation
        ) = _getNestedPoolAddOperationByPool(prevPool, pool, params.nestedPoolOperations);

        bool doNeedToAddLiquidityToPool = isPoolNestedPoolAddOperationExist;

        for (uint256 i = 0; i < childTokens.length; i++) {
            address childToken = address(childTokens[i]);

            if (_vault.isPoolRegistered(childToken)) {
                childTokensAmountsIn[i] = _addLiquidityUnbalancedNestedPool(
                    mainPool,
                    pool,
                    childToken,
                    params,
                    isStaticCall
                );
            } else if (_vault.isERC4626BufferInitialized(IERC4626(childToken))) {
                (
                    bool isERC4626PoolOperationExist,
                    NestedPoolAddOperation memory erc4626NestedPoolAddOperation
                ) = _getNestedPoolAddOperationByPool(pool, childToken, params.nestedPoolOperations);

                if (isERC4626PoolOperationExist) {
                    bool isStaticCall_ = isStaticCall; // Avoid stack too deep error
                    (, uint256 wrappedAmount) = _wrapToken(
                        params.sender,
                        IERC20(childToken),
                        erc4626NestedPoolAddOperation.tokensInAmounts[0], // Only one token can be wrapped in ERC4626 pools
                        SwapKind.EXACT_IN,
                        0,
                        isStaticCall_,
                        erc4626NestedPoolAddOperation.wethIsEth
                    );
                    childTokensAmountsIn[i] = wrappedAmount;
                } else if (isPoolNestedPoolAddOperationExist && nestedPoolOperation.tokensInAmounts[i] > 0) {
                    childTokensAmountsIn[i] = nestedPoolOperation.tokensInAmounts[i];

                    if (isStaticCall == false) {
                        _takeTokenIn(params.sender, IERC20(childToken), childTokensAmountsIn[i], false);
                    }
                }
            } else if (isPoolNestedPoolAddOperationExist && nestedPoolOperation.tokensInAmounts[i] > 0) {
                childTokensAmountsIn[i] = nestedPoolOperation.tokensInAmounts[i];

                if (isStaticCall == false) {
                    _takeTokenIn(params.sender, IERC20(childToken), childTokensAmountsIn[i], false);
                }
            }

            if (doNeedToAddLiquidityToPool == false && childTokensAmountsIn[i] > 0) {
                doNeedToAddLiquidityToPool = true;
            }
        }

        if (doNeedToAddLiquidityToPool == false) {
            return 0;
        }

        (, bptAmountOut, ) = _vault.addLiquidity(
            AddLiquidityParams({
                pool: pool,
                to: params.sender,
                maxAmountsIn: childTokensAmountsIn,
                minBptAmountOut: isPoolNestedPoolAddOperationExist ? nestedPoolOperation.minBptAmountOut : 0,
                kind: AddLiquidityKind.UNBALANCED,
                userData: isPoolNestedPoolAddOperationExist ? nestedPoolOperation.userData : new bytes(0)
            })
        );

        if (pool != mainPool && isStaticCall == false) {
            // // Since the BPT will be inserted into the parent pool, gets the credit from the inserted BPTs in
            // // advance
            _takeTokenIn(params.sender, IERC20(pool), bptAmountOut, false);
        }
    }

    function _removeLiquidityProportionalNestedPool(
        address prevPool,
        address pool,
        uint256 exactBptAmountIn,
        RemoveLiquidityVars memory removeLiquidityVars
    ) internal returns (uint256) {
        IERC20[] memory childTokens = _vault.getPoolTokens(pool);

        (
            bool isPoolNestedPoolRemoveOperationExist,
            NestedPoolRemoveOperation memory nestedPoolOperation
        ) = _getNestedPoolRemoveOperationByPool(prevPool, pool, removeLiquidityVars.nestedPoolOperations);
        if (isPoolNestedPoolRemoveOperationExist) {
            InputHelpers.ensureInputLengthMatch(nestedPoolOperation.minAmountsOut.length, childTokens.length);
        }

        (, uint256[] memory amountsOut, ) = _vault.removeLiquidity(
            RemoveLiquidityParams({
                pool: pool,
                from: removeLiquidityVars.sender,
                maxBptAmountIn: exactBptAmountIn,
                minAmountsOut: isPoolNestedPoolRemoveOperationExist
                    ? nestedPoolOperation.minAmountsOut
                    : new uint256[](childTokens.length),
                kind: RemoveLiquidityKind.PROPORTIONAL,
                userData: nestedPoolOperation.userData
            })
        );

        for (uint256 i = 0; i < childTokens.length; i++) {
            address childToken = address(childTokens[i]);

            if (_vault.isPoolRegistered(childToken)) {
                if (removeLiquidityVars.isStaticCall == false) {
                    _sendTokenOut(removeLiquidityVars.sender, IERC20(childToken), amountsOut[i], false);
                }
                removeLiquidityVars.nextIndex = _removeLiquidityProportionalNestedPool(
                    pool,
                    childToken,
                    amountsOut[i],
                    removeLiquidityVars
                );
            } else if (_vault.isERC4626BufferInitialized(IERC4626(childToken))) {
                (
                    bool isNestedERC4626Operation,
                    NestedPoolRemoveOperation memory nestedERC4626Operation
                ) = _getNestedPoolRemoveOperationByPool(pool, childToken, removeLiquidityVars.nestedPoolOperations);

                bool isStaticCall_ = removeLiquidityVars.isStaticCall; // Avoid stack too deep error
                (uint256 underlyingAmount, , IERC20 underlyingToken) = _unwrapToken(
                    removeLiquidityVars.sender,
                    IERC20(childToken),
                    amountsOut[i],
                    isNestedERC4626Operation ? nestedERC4626Operation.minAmountsOut[0] : 0,
                    isStaticCall_,
                    nestedERC4626Operation.wethIsEth
                );

                address pool_ = pool; // Avoid stack too deep error
                removeLiquidityVars.totalAmountsOut[removeLiquidityVars.nextIndex] = RemoveAmountOut({
                    pool: pool_,
                    token: underlyingToken,
                    amountOut: underlyingAmount
                });
                removeLiquidityVars.nextIndex++;
            } else {
                if (removeLiquidityVars.isStaticCall == false) {
                    _sendTokenOut(removeLiquidityVars.sender, IERC20(childToken), amountsOut[i], false);
                }
                removeLiquidityVars.totalAmountsOut[removeLiquidityVars.nextIndex] = RemoveAmountOut({
                    token: IERC20(childToken),
                    amountOut: amountsOut[i],
                    pool: pool
                });
                removeLiquidityVars.nextIndex++;
            }
        }

        return removeLiquidityVars.nextIndex;
    }

    function _wrapToken(
        address sender,
        IERC20 erc4626PoolToken,
        uint256 amountIn,
        SwapKind kind,
        uint256 limit,
        bool isStaticCall,
        bool wethIsEth
    ) private returns (uint256 underlyingAmount, uint256 wrappedAmount) {
        // Treat all ERC4626 pool tokens as wrapped. The next step will verify if we can use the wrappedToken as
        // a valid ERC4626.
        IERC4626 wrappedToken = IERC4626(address(erc4626PoolToken));
        IERC20 underlyingToken = IERC20(_vault.getBufferAsset(wrappedToken));

        // If the Vault returns address 0 as underlying, it means that the ERC4626 token buffer was not
        // initialized. Thus, the Router treats it as a non-ERC4626 token.
        if (address(underlyingToken) == address(0)) {
            if (isStaticCall == false) {
                _takeTokenIn(sender, erc4626PoolToken, amountIn, wethIsEth);
            }

            return (amountIn, amountIn);
        }

        if (isStaticCall == false) {
            if (kind == SwapKind.EXACT_IN) {
                // If the SwapKind is EXACT_IN, take the exact amount in from the sender.
                _takeTokenIn(sender, underlyingToken, amountIn, wethIsEth);
            } else {
                // If the SwapKind is EXACT_OUT, the exact amount in is not known, because amountsIn is the
                // amount of wrapped tokens. Therefore, take the limit. After the wrap operation, the difference
                // between the limit and the actual underlying amount is returned to the sender.
                _takeTokenIn(sender, underlyingToken, limit, wethIsEth);
            }
        }

        // `erc4626BufferWrapOrUnwrap` will fail if the wrappedToken isn't ERC4626-conforming.
        (, underlyingAmount, wrappedAmount) = _vault.erc4626BufferWrapOrUnwrap(
            BufferWrapOrUnwrapParams({
                kind: kind,
                direction: WrappingDirection.WRAP,
                wrappedToken: wrappedToken,
                amountGivenRaw: amountIn,
                limitRaw: limit
            })
        );

        if (isStaticCall == false && kind == SwapKind.EXACT_OUT) {
            // If the SwapKind is EXACT_OUT, the limit of underlying tokens was taken from the user, so the
            // difference between limit and exact underlying amount needs to be returned to the sender.
            _vault.sendTo(underlyingToken, sender, limit - underlyingAmount);
        }
    }

    function _unwrapToken(
        address sender,
        IERC20 erc4626PoolToken,
        uint256 amountOut,
        uint256 minAmountOut,
        bool isStaticCall,
        bool wethIsEth
    ) private returns (uint256 underlyingAmount, uint256 wrappedAmount, IERC20 underlyingToken) {
        IERC4626 wrappedToken = IERC4626(address(erc4626PoolToken));
        underlyingToken = IERC20(_vault.getBufferAsset(wrappedToken));

        // If the Vault returns address 0 as underlying, it means that the ERC4626 token buffer was not
        // initialized. Thus, the Router treats it as a non-ERC4626 token.
        if (address(underlyingToken) == address(0)) {
            if (isStaticCall == false) {
                _sendTokenOut(sender, erc4626PoolToken, amountOut, wethIsEth);
            }
            return (amountOut, amountOut, erc4626PoolToken);
        }

        // `erc4626BufferWrapOrUnwrap` will fail if the wrappedToken is not ERC4626-conforming.
        (, , underlyingAmount) = _vault.erc4626BufferWrapOrUnwrap(
            BufferWrapOrUnwrapParams({
                kind: SwapKind.EXACT_IN,
                direction: WrappingDirection.UNWRAP,
                wrappedToken: wrappedToken,
                amountGivenRaw: amountOut,
                limitRaw: minAmountOut
            })
        );

        if (isStaticCall == false) {
            _sendTokenOut(sender, underlyingToken, underlyingAmount, wethIsEth);
        }
    }

    /**
     * @notice Unwraps `wrappedAmountIn` tokens and updates the transient set `_currentSwapTokenOutAmounts`.
     */
    function _unwrapAndUpdateTokenOutAmounts(IERC4626 wrappedToken, uint256 wrappedAmountIn) private {
        if (wrappedAmountIn == 0) {
            return;
        }

        (, , uint256 underlyingAmountOut) = _vault.erc4626BufferWrapOrUnwrap(
            BufferWrapOrUnwrapParams({
                kind: SwapKind.EXACT_IN,
                direction: WrappingDirection.UNWRAP,
                wrappedToken: wrappedToken,
                amountGivenRaw: wrappedAmountIn,
                limitRaw: uint256(0)
            })
        );

        // The transient sets `_currentSwapTokensOut` and `_currentSwapTokenOutAmounts` must be updated, so
        // `_settlePaths` function will be able to send the token out amounts to the sender.
        address underlyingToken = wrappedToken.asset();
        _currentSwapTokensOut().add(underlyingToken);
        _currentSwapTokenOutAmounts().tAdd(underlyingToken, underlyingAmountOut);
    }

    function _getNestedPoolAddOperationByPool(
        address prevPool,
        address pool,
        NestedPoolAddOperation[] calldata nestedPoolOperations
    ) private view returns (bool isExist, NestedPoolAddOperation memory parentNestedPoolAddOperation) {
        uint256 index = _nestedPoolOperationIndexByPoolMapping().tGet(keccak256(abi.encodePacked(prevPool, pool)));

        if (index != 0) {
            parentNestedPoolAddOperation = nestedPoolOperations[index - 1];
            isExist = true;
        }
    }

    function _fillNestedPoolAddOperationIndexByPoolMapping(
        NestedPoolAddOperation[] calldata nestedPoolOperations
    ) private {
        for (uint256 i = 0; i < nestedPoolOperations.length; i++) {
            bytes32 key = keccak256(abi.encodePacked(nestedPoolOperations[i].prevPool, nestedPoolOperations[i].pool));
            if (_nestedPoolOperationIndexByPoolMapping().tGet(key) != 0) {
                revert("Some nestedPoolOperations have the same pool");
            }

            _nestedPoolOperationIndexByPoolMapping().tSet(key, i + 1); // 0 is reserved for not found
        }
    }

    function _getNestedPoolRemoveOperationByPool(
        address prevPool,
        address pool,
        NestedPoolRemoveOperation[] memory nestedPoolOperations
    ) private view returns (bool isExist, NestedPoolRemoveOperation memory nestedPoolRemoveOperation) {
        uint256 index = _nestedPoolOperationIndexByPoolMapping().tGet(keccak256(abi.encodePacked(prevPool, pool)));

        if (index != 0) {
            nestedPoolRemoveOperation = nestedPoolOperations[index - 1];
            isExist = true;
        }
    }

    function _fillNestedPoolRemoveOperationIndexByPoolMapping(
        NestedPoolRemoveOperation[] calldata nestedPoolOperations
    ) private {
        for (uint256 i = 0; i < nestedPoolOperations.length; i++) {
            bytes32 key = keccak256(abi.encodePacked(nestedPoolOperations[i].prevPool, nestedPoolOperations[i].pool));
            if (_nestedPoolOperationIndexByPoolMapping().tGet(key) != 0) {
                revert("Some nestedPoolOperations have the same pool");
            }

            _nestedPoolOperationIndexByPoolMapping().tSet(key, i + 1); // 0 is reserved for not found
        }
    }

    function _nestedPoolOperationIndexByPoolMapping() private view returns (Bytes32ToUintMappingSlot slot) {
        return Bytes32ToUintMappingSlot.wrap(_INDEX_BY_POOL_MAPPING_SLOT);
    }
}<|MERGE_RESOLUTION|>--- conflicted
+++ resolved
@@ -84,62 +84,6 @@
     }
 
     /// @inheritdoc ICompositeLiquidityRouter
-<<<<<<< HEAD
-=======
-    function removeLiquidityProportionalFromERC4626Pool(
-        address pool,
-        uint256 exactBptAmountIn,
-        uint256[] memory minUnderlyingAmountsOut,
-        bool wethIsEth,
-        bytes memory userData
-    ) external payable saveSender(msg.sender) returns (uint256[] memory underlyingAmountsOut) {
-        underlyingAmountsOut = abi.decode(
-            _vault.unlock(
-                abi.encodeCall(
-                    CompositeLiquidityRouter.removeLiquidityERC4626PoolProportionalHook,
-                    RemoveLiquidityHookParams({
-                        sender: msg.sender,
-                        pool: pool,
-                        minAmountsOut: minUnderlyingAmountsOut,
-                        maxBptAmountIn: exactBptAmountIn,
-                        kind: RemoveLiquidityKind.PROPORTIONAL,
-                        wethIsEth: wethIsEth,
-                        userData: userData
-                    })
-                )
-            ),
-            (uint256[])
-        );
-    }
-
-    /// @inheritdoc ICompositeLiquidityRouter
-    function queryAddLiquidityUnbalancedToERC4626Pool(
-        address pool,
-        uint256[] memory exactUnderlyingAmountsIn,
-        address sender,
-        bytes memory userData
-    ) external saveSender(sender) returns (uint256 bptAmountOut) {
-        bptAmountOut = abi.decode(
-            _vault.quote(
-                abi.encodeCall(
-                    CompositeLiquidityRouter.addLiquidityERC4626PoolUnbalancedHook,
-                    AddLiquidityHookParams({
-                        sender: address(this),
-                        pool: pool,
-                        maxAmountsIn: exactUnderlyingAmountsIn,
-                        minBptAmountOut: 0,
-                        kind: AddLiquidityKind.UNBALANCED,
-                        wethIsEth: false,
-                        userData: userData
-                    })
-                )
-            ),
-            (uint256)
-        );
-    }
-
-    /// @inheritdoc ICompositeLiquidityRouter
->>>>>>> e6dec18b
     function queryAddLiquidityProportionalToERC4626Pool(
         address pool,
         uint256 exactBptAmountOut,
@@ -165,60 +109,6 @@
         );
     }
 
-<<<<<<< HEAD
-=======
-    /// @inheritdoc ICompositeLiquidityRouter
-    function queryRemoveLiquidityProportionalFromERC4626Pool(
-        address pool,
-        uint256 exactBptAmountIn,
-        address sender,
-        bytes memory userData
-    ) external saveSender(sender) returns (uint256[] memory underlyingAmountsOut) {
-        underlyingAmountsOut = abi.decode(
-            _vault.quote(
-                abi.encodeCall(
-                    CompositeLiquidityRouter.removeLiquidityERC4626PoolProportionalHook,
-                    RemoveLiquidityHookParams({
-                        sender: address(this),
-                        pool: pool,
-                        minAmountsOut: new uint256[](2),
-                        maxBptAmountIn: exactBptAmountIn,
-                        kind: RemoveLiquidityKind.PROPORTIONAL,
-                        wethIsEth: false,
-                        userData: userData
-                    })
-                )
-            ),
-            (uint256[])
-        );
-    }
-
-    function addLiquidityERC4626PoolUnbalancedHook(
-        AddLiquidityHookParams calldata params
-    ) external nonReentrant onlyVault returns (uint256 bptAmountOut) {
-        IERC20[] memory erc4626PoolTokens = _vault.getPoolTokens(params.pool);
-        (, uint256[] memory wrappedAmountsIn) = _wrapTokens(
-            params,
-            erc4626PoolTokens,
-            params.maxAmountsIn,
-            SwapKind.EXACT_IN,
-            new uint256[](erc4626PoolTokens.length)
-        );
-
-        // Add wrapped amounts to the ERC4626 pool.
-        (, bptAmountOut, ) = _vault.addLiquidity(
-            AddLiquidityParams({
-                pool: params.pool,
-                to: params.sender,
-                maxAmountsIn: wrappedAmountsIn,
-                minBptAmountOut: params.minBptAmountOut,
-                kind: params.kind,
-                userData: params.userData
-            })
-        );
-    }
-
->>>>>>> e6dec18b
     function addLiquidityERC4626PoolProportionalHook(
         AddLiquidityHookParams calldata params
     ) external nonReentrant onlyVault returns (uint256[] memory underlyingAmountsIn) {
@@ -292,24 +182,11 @@
                 _vault.quote(
                     abi.encodeWithSelector(
                         CompositeLiquidityRouter.addLiquidityUnbalancedNestedPoolHook.selector,
-<<<<<<< HEAD
                         AddLiquidityNestedPoolHookParams({
                             pool: mainPool,
-                            sender: sender,
+                            sender: address(this),
                             nestedPoolOperations: nestedPoolOperations
                         })
-=======
-                        AddLiquidityHookParams({
-                            pool: parentPool,
-                            sender: address(this),
-                            maxAmountsIn: exactAmountsIn,
-                            minBptAmountOut: 0,
-                            kind: AddLiquidityKind.UNBALANCED,
-                            wethIsEth: false,
-                            userData: userData
-                        }),
-                        tokensIn
->>>>>>> e6dec18b
                     )
                 ),
                 (uint256)
@@ -362,31 +239,18 @@
         uint256 expectedAmountOutCount,
         address sender,
         NestedPoolRemoveOperation[] calldata nestedPoolOperations
-    ) external saveSender(msg.sender) returns (RemoveAmountOut[] memory totalAmountsOut) {
+    ) external saveSender(sender) returns (RemoveAmountOut[] memory totalAmountsOut) {
         (totalAmountsOut) = abi.decode(
             _vault.quote(
                 abi.encodeWithSelector(
                     CompositeLiquidityRouter.removeLiquidityProportionalNestedPoolHook.selector,
-<<<<<<< HEAD
                     RemoveLiquidityNestedPoolHookParams({
-                        sender: sender,
+                        sender: address(this),
                         pool: mainPool,
                         targetPoolExactBptAmountIn: targetPoolExactBptAmountIn,
                         expectedAmountOutCount: expectedAmountOutCount,
                         nestedPoolOperations: nestedPoolOperations
                     })
-=======
-                    RemoveLiquidityHookParams({
-                        sender: address(this),
-                        pool: parentPool,
-                        minAmountsOut: new uint256[](tokensOut.length),
-                        maxBptAmountIn: exactBptAmountIn,
-                        kind: RemoveLiquidityKind.PROPORTIONAL,
-                        wethIsEth: false,
-                        userData: userData
-                    }),
-                    tokensOut
->>>>>>> e6dec18b
                 )
             ),
             (RemoveAmountOut[])
