// SPDX-License-Identifier: GPL-3.0-or-later

pragma solidity ^0.8.24;

import { IERC20 } from "@openzeppelin/contracts/token/ERC20/IERC20.sol";
import { IPermit2 } from "permit2/src/interfaces/IPermit2.sol";

import { ICompositeLiquidityRouter } from "@balancer-labs/v3-interfaces/contracts/vault/ICompositeLiquidityRouter.sol";
import { IVaultErrors } from "@balancer-labs/v3-interfaces/contracts/vault/IVaultErrors.sol";
import { IWETH } from "@balancer-labs/v3-interfaces/contracts/solidity-utils/misc/IWETH.sol";
import { IVault } from "@balancer-labs/v3-interfaces/contracts/vault/IVault.sol";
import "@balancer-labs/v3-interfaces/contracts/vault/RouterTypes.sol";
import "@balancer-labs/v3-interfaces/contracts/vault/VaultTypes.sol";

import { EVMCallModeHelpers } from "@balancer-labs/v3-solidity-utils/contracts/helpers/EVMCallModeHelpers.sol";
import { InputHelpers } from "@balancer-labs/v3-solidity-utils/contracts/helpers/InputHelpers.sol";
import {
    TransientEnumerableSet
} from "@balancer-labs/v3-solidity-utils/contracts/openzeppelin/TransientEnumerableSet.sol";
import {
    TransientStorageHelpers
} from "@balancer-labs/v3-solidity-utils/contracts/helpers/TransientStorageHelpers.sol";

import { BatchRouterCommon } from "./BatchRouterCommon.sol";

/**
 * @notice Entrypoint for add/remove liquidity operations on ERC4626 and nested pools.
 * @dev The external API functions unlock the Vault, which calls back into the corresponding hook functions.
 * These execute the steps needed to add to and remove liquidity from these special types of pools, and settle
 * the operation with the Vault.
 */
contract CompositeLiquidityRouter is ICompositeLiquidityRouter, BatchRouterCommon {
    using TransientEnumerableSet for TransientEnumerableSet.AddressSet;
    using TransientStorageHelpers for *;

    // Token types for nested pools.
    enum CompositeTokenType {
        ERC20,
        BPT,
        ERC4626
    }

    // Factor out common parameters used for adding liquidity.
    struct CompositeTokenInfo {
        address token;
        CompositeTokenType tokenType;
        uint256 amount;
        bool needToWrap;
    }

    // Factor out common parameters used in internal liquidity functions.
    struct RouterCallParams {
        address sender;
        bool wethIsEth;
        bool isStaticCall;
    }

    constructor(
        IVault vault,
        IWETH weth,
        IPermit2 permit2,
        string memory routerVersion
    ) BatchRouterCommon(vault, weth, permit2, routerVersion) {
        // solhint-disable-previous-line no-empty-blocks
    }

    /*******************************************************************************
                                ERC4626 Pools
    *******************************************************************************/

    /// @inheritdoc ICompositeLiquidityRouter
    function addLiquidityUnbalancedToERC4626Pool(
        address pool,
        bool[] memory wrapUnderlying,
        uint256[] memory exactAmountsIn,
        uint256 minBptAmountOut,
        bool wethIsEth,
        bytes memory userData
    ) external payable saveSender(msg.sender) returns (uint256 bptAmountOut) {
        bptAmountOut = abi.decode(
            _vault.unlock(
                abi.encodeCall(
                    CompositeLiquidityRouter.addLiquidityERC4626PoolUnbalancedHook,
                    (
                        AddLiquidityHookParams({
                            sender: msg.sender,
                            pool: pool,
                            maxAmountsIn: exactAmountsIn,
                            minBptAmountOut: minBptAmountOut,
                            kind: AddLiquidityKind.UNBALANCED,
                            wethIsEth: wethIsEth,
                            userData: userData
                        }),
                        wrapUnderlying
                    )
                )
            ),
            (uint256)
        );
    }

    /// @inheritdoc ICompositeLiquidityRouter
    function addLiquidityProportionalToERC4626Pool(
        address pool,
        bool[] memory wrapUnderlying,
        uint256[] memory maxAmountsIn,
        uint256 exactBptAmountOut,
        bool wethIsEth,
        bytes memory userData
    ) external payable saveSender(msg.sender) returns (uint256[] memory) {
        return
            abi.decode(
                _vault.unlock(
                    abi.encodeCall(
                        CompositeLiquidityRouter.addLiquidityERC4626PoolProportionalHook,
                        (
                            AddLiquidityHookParams({
                                sender: msg.sender,
                                pool: pool,
                                maxAmountsIn: maxAmountsIn,
                                minBptAmountOut: exactBptAmountOut,
                                kind: AddLiquidityKind.PROPORTIONAL,
                                wethIsEth: wethIsEth,
                                userData: userData
                            }),
                            wrapUnderlying
                        )
                    )
                ),
                (uint256[])
            );
    }

    /// @inheritdoc ICompositeLiquidityRouter
    function removeLiquidityProportionalFromERC4626Pool(
        address pool,
        bool[] memory unwrapWrapped,
        uint256 exactBptAmountIn,
        uint256[] memory minAmountsOut,
        bool wethIsEth,
        bytes memory userData
    ) external payable saveSender(msg.sender) returns (uint256[] memory) {
        return
            abi.decode(
                _vault.unlock(
                    abi.encodeCall(
                        CompositeLiquidityRouter.removeLiquidityERC4626PoolProportionalHook,
                        (
                            RemoveLiquidityHookParams({
                                sender: msg.sender,
                                pool: pool,
                                minAmountsOut: minAmountsOut,
                                maxBptAmountIn: exactBptAmountIn,
                                kind: RemoveLiquidityKind.PROPORTIONAL,
                                wethIsEth: wethIsEth,
                                userData: userData
                            }),
                            unwrapWrapped
                        )
                    )
                ),
                (uint256[])
            );
    }

    /// @inheritdoc ICompositeLiquidityRouter
    function queryAddLiquidityUnbalancedToERC4626Pool(
        address pool,
        bool[] memory wrapUnderlying,
        uint256[] memory exactAmountsIn,
        address sender,
        bytes memory userData
    ) external saveSender(sender) returns (uint256 bptAmountOut) {
        AddLiquidityHookParams memory params = _buildQueryAddLiquidityParams(
            pool,
            exactAmountsIn,
            0,
            AddLiquidityKind.UNBALANCED,
            userData
        );

        bptAmountOut = abi.decode(
            _vault.quote(
                abi.encodeCall(CompositeLiquidityRouter.addLiquidityERC4626PoolUnbalancedHook, (params, wrapUnderlying))
            ),
            (uint256)
        );
    }

    /// @inheritdoc ICompositeLiquidityRouter
    function queryAddLiquidityProportionalToERC4626Pool(
        address pool,
        bool[] memory wrapUnderlying,
        uint256 exactBptAmountOut,
        address sender,
        bytes memory userData
    ) external saveSender(sender) returns (uint256[] memory) {
        AddLiquidityHookParams memory params = _buildQueryAddLiquidityParams(
            pool,
            new uint256[](0),
            exactBptAmountOut,
            AddLiquidityKind.PROPORTIONAL,
            userData
        );

        return
            abi.decode(
                _vault.quote(
                    abi.encodeCall(
                        CompositeLiquidityRouter.addLiquidityERC4626PoolProportionalHook,
                        (params, wrapUnderlying)
                    )
                ),
                (uint256[])
            );
    }

    /// @inheritdoc ICompositeLiquidityRouter
    function queryRemoveLiquidityProportionalFromERC4626Pool(
        address pool,
        bool[] memory unwrapWrapped,
        uint256 exactBptAmountIn,
        address sender,
        bytes memory userData
    ) external saveSender(sender) returns (uint256[] memory) {
        IERC20[] memory erc4626PoolTokens = _vault.getPoolTokens(pool);
        RemoveLiquidityHookParams memory params = _buildQueryRemoveLiquidityProportionalParams(
            pool,
            exactBptAmountIn,
            erc4626PoolTokens.length,
            userData
        );

        return
            abi.decode(
                _vault.quote(
                    abi.encodeCall(
                        CompositeLiquidityRouter.removeLiquidityERC4626PoolProportionalHook,
                        (params, unwrapWrapped)
                    )
                ),
                (uint256[])
            );
    }

    // ERC4626 Pool Hooks

    function addLiquidityERC4626PoolUnbalancedHook(
        AddLiquidityHookParams calldata params,
        bool[] calldata wrapUnderlying
    ) external nonReentrant onlyVault returns (uint256 bptAmountOut) {
        (IERC20[] memory erc4626PoolTokens, uint256 numTokens) = _validateERC4626HookParams(
            params.pool,
            params.maxAmountsIn.length,
            wrapUnderlying.length
        );

        RouterCallParams memory callParams = _buildRouterCallParamsFromHook(params);
        uint256[] memory amountsIn = new uint256[](numTokens);

        for (uint256 i = 0; i < numTokens; ++i) {
            amountsIn[i] = _processTokenInExactIn(
                address(erc4626PoolTokens[i]),
                params.maxAmountsIn[i],
                wrapUnderlying[i],
                callParams
            );
        }

        // Add wrapped amounts to the ERC4626 pool.
        (, bptAmountOut, ) = _vault.addLiquidity(
            AddLiquidityParams({
                pool: params.pool,
                to: params.sender,
                maxAmountsIn: amountsIn,
                minBptAmountOut: params.minBptAmountOut,
                kind: params.kind,
                userData: params.userData
            })
        );

        // If there's leftover ETH, send it back to the sender. The router should not keep ETH.
        _returnEth(params.sender);
    }

    function addLiquidityERC4626PoolProportionalHook(
        AddLiquidityHookParams calldata params,
        bool[] calldata wrapUnderlying
    ) external nonReentrant onlyVault returns (uint256[] memory amountsIn) {
        (IERC20[] memory erc4626PoolTokens, uint256 numTokens) = _validateERC4626HookParams(
            params.pool,
            params.maxAmountsIn.length,
            wrapUnderlying.length
        );

        uint256[] memory maxAmounts = new uint256[](numTokens);
        for (uint256 i = 0; i < numTokens; ++i) {
            maxAmounts[i] = _MAX_AMOUNT;
        }

        // Add token amounts to the ERC4626 pool.
        (uint256[] memory actualAmountsIn, , ) = _vault.addLiquidity(
            AddLiquidityParams({
                pool: params.pool,
                to: params.sender,
                maxAmountsIn: maxAmounts,
                minBptAmountOut: params.minBptAmountOut,
                kind: params.kind,
                userData: params.userData
            })
        );

        RouterCallParams memory callParams = _buildRouterCallParamsFromHook(params);
        amountsIn = new uint256[](numTokens);

        for (uint256 i = 0; i < numTokens; ++i) {
            amountsIn[i] = _processTokenInExactOut(
                address(erc4626PoolTokens[i]),
                actualAmountsIn[i],
                wrapUnderlying[i],
                params.maxAmountsIn[i],
                callParams
            );
        }

        // If there's leftover ETH, send it back to the sender. The router should not keep ETH.
        _returnEth(params.sender);
    }

    function removeLiquidityERC4626PoolProportionalHook(
        RemoveLiquidityHookParams calldata params,
        bool[] calldata unwrapWrapped
    ) external nonReentrant onlyVault returns (uint256[] memory amountsOut) {
        (IERC20[] memory erc4626PoolTokens, uint256 numTokens) = _validateERC4626HookParams(
            params.pool,
            params.minAmountsOut.length,
            unwrapWrapped.length
        );

        (, uint256[] memory actualAmountsOut, ) = _vault.removeLiquidity(
            RemoveLiquidityParams({
                pool: params.pool,
                from: params.sender,
                maxBptAmountIn: params.maxBptAmountIn,
                minAmountsOut: new uint256[](numTokens),
                kind: params.kind,
                userData: params.userData
            })
        );

        RouterCallParams memory callParams = _buildRouterCallParamsFromHook(params);
        amountsOut = new uint256[](numTokens);

        for (uint256 i = 0; i < numTokens; ++i) {
            amountsOut[i] = _processTokenOutExactIn(
                address(erc4626PoolTokens[i]),
                actualAmountsOut[i],
                unwrapWrapped[i],
                params.minAmountsOut[i],
                callParams
            );
        }
    }

    // ERC4626 Pool helper functions

    /**
     * @notice Ensure parameters passed to hooks are valid, and return the set of tokens.
     * @param pool The pool address
     * @param amountsLength The length of the token (max) amounts array
     * @param wrapLength The length of the wrap flag array
     * @return poolTokens The pool tokens, sorted in pool registration order
     * @return numTokens The token count
     */
    function _validateERC4626HookParams(
        address pool,
        uint256 amountsLength,
        uint256 wrapLength
    ) private view returns (IERC20[] memory poolTokens, uint256 numTokens) {
        poolTokens = _vault.getPoolTokens(pool);
        numTokens = poolTokens.length;

        InputHelpers.ensureInputLengthMatch(numTokens, amountsLength, wrapLength);
    }

    /**
     * @notice Processes a single token for input during add liquidity operations.
     * @dev Handles wrapping and token transfers when not in a query context.
     * @param token The incoming token
     * @param amountIn The token amount (or max amount)
     * @param needToWrap Flag indicating whether this token is an ERC4626 to be wrapped
     * @param callParams Common parameters from the main router call
     * @return actualAmountIn The final token amount (of the underlying token if wrapped)
     */
    function _processTokenInExactIn(
        address token,
        uint256 amountIn,
        bool needToWrap,
        RouterCallParams memory callParams
    ) private returns (uint256 actualAmountIn) {
        if (needToWrap) {
            IERC4626 wrappedToken = IERC4626(token);
            address underlyingToken = _vault.getERC4626BufferAsset(wrappedToken);

            if (underlyingToken == address(0)) {
                revert IVaultErrors.BufferNotInitialized(wrappedToken);
            }

            if (amountIn > 0) {
                if (callParams.isStaticCall == false) {
                    _takeTokenIn(callParams.sender, IERC20(underlyingToken), amountIn, callParams.wethIsEth);
                }

                (, , actualAmountIn) = _vault.erc4626BufferWrapOrUnwrap(
                    BufferWrapOrUnwrapParams({
                        kind: SwapKind.EXACT_IN,
                        direction: WrappingDirection.WRAP,
                        wrappedToken: wrappedToken,
                        amountGivenRaw: amountIn,
                        limitRaw: 0
                    })
                );
            }
        } else {
            actualAmountIn = amountIn;

            if (callParams.isStaticCall == false) {
                _takeTokenIn(callParams.sender, IERC20(token), amountIn, callParams.wethIsEth);
            }
        }
    }

    /**
     * @notice Processes a single token for input during proportional add liquidity operations.
     * @dev Handles wrapping and token transfers when not in a query context.
     * @param token The incoming token
     * @param amountIn The amount of incoming tokens
     * @param needToWrap Flag indicating whether this token is an ERC4626 to be wrapped
     * @param maxAmountIn The final token amount (of the underlying token if wrapped)
     * @param callParams Common parameters from the main router call
     * @return actualAmountIn The final token amount (of the underlying token if wrapped)
     */
    function _processTokenInExactOut(
        address token,
        uint256 amountIn,
        bool needToWrap,
        uint256 maxAmountIn,
        RouterCallParams memory callParams
    ) private returns (uint256 actualAmountIn) {
        IERC20 tokenIn;

        if (needToWrap) {
            IERC4626 wrappedToken = IERC4626(token);
            IERC20 underlyingToken = IERC20(_vault.getERC4626BufferAsset(wrappedToken));
            tokenIn = underlyingToken;

            if (address(underlyingToken) == address(0)) {
                revert IVaultErrors.BufferNotInitialized(wrappedToken);
            }

            if (amountIn > 0) {
                if (callParams.isStaticCall == false) {
                    _takeTokenIn(callParams.sender, underlyingToken, maxAmountIn, callParams.wethIsEth);
                }

                // `erc4626BufferWrapOrUnwrap` will fail if the wrappedToken isn't ERC4626-conforming.
                (, actualAmountIn, ) = _vault.erc4626BufferWrapOrUnwrap(
                    BufferWrapOrUnwrapParams({
                        kind: SwapKind.EXACT_OUT,
                        direction: WrappingDirection.WRAP,
                        wrappedToken: wrappedToken,
                        amountGivenRaw: amountIn,
                        limitRaw: maxAmountIn
                    })
                );
            }

            if (callParams.isStaticCall == false) {
                // The maxAmountsIn of underlying tokens was taken from the user, so the difference between
                // `maxAmountsIn` and the exact underlying amount needs to be returned to the sender.
                _sendTokenOut(callParams.sender, underlyingToken, maxAmountIn - actualAmountIn, callParams.wethIsEth);
            }
        } else {
            actualAmountIn = amountIn;
            tokenIn = IERC20(token);

            if (callParams.isStaticCall == false) {
                _takeTokenIn(callParams.sender, tokenIn, actualAmountIn, callParams.wethIsEth);
            }
        }

        if (actualAmountIn > maxAmountIn) {
            revert IVaultErrors.AmountInAboveMax(tokenIn, amountIn, maxAmountIn);
        }
    }

    /**
     * @notice Processes a single token for output during remove liquidity operations.
     * @dev Handles unwrapping and token transfers when not in a query context.
     * @param token The outgoing token
     * @param amountOut The token amount out
     * @param needToUnwrap Flag indicating whether this token is an ERC4626 to be unwrapped
     * @param minAmountOut The minimum token amountOut
     * @param callParams Common parameters from the main router call
     * @return actualAmountOut The actual amountOut (in underlying token if unwrapped)
     */
    function _processTokenOutExactIn(
        address token,
        uint256 amountOut,
        bool needToUnwrap,
        uint256 minAmountOut,
        RouterCallParams memory callParams
    ) private returns (uint256 actualAmountOut) {
        IERC20 tokenOut;

        if (needToUnwrap) {
            IERC4626 wrappedToken = IERC4626(token);
            IERC20 underlyingToken = IERC20(_vault.getERC4626BufferAsset(wrappedToken));

            if (address(underlyingToken) == address(0)) {
                revert IVaultErrors.BufferNotInitialized(wrappedToken);
            }

            tokenOut = underlyingToken;

            if (amountOut > 0) {
                (, , actualAmountOut) = _vault.erc4626BufferWrapOrUnwrap(
                    BufferWrapOrUnwrapParams({
                        kind: SwapKind.EXACT_IN,
                        direction: WrappingDirection.UNWRAP,
                        wrappedToken: wrappedToken,
                        amountGivenRaw: amountOut,
                        limitRaw: minAmountOut
                    })
                );

                if (callParams.isStaticCall == false) {
                    _sendTokenOut(callParams.sender, underlyingToken, actualAmountOut, callParams.wethIsEth);
                }
            }
        } else {
            actualAmountOut = amountOut;
            tokenOut = IERC20(token);

            if (callParams.isStaticCall == false) {
                _sendTokenOut(callParams.sender, tokenOut, actualAmountOut, callParams.wethIsEth);
            }
        }

        if (actualAmountOut < minAmountOut) {
            revert IVaultErrors.AmountOutBelowMin(tokenOut, actualAmountOut, minAmountOut);
        }
    }

    /**
     * @notice Centralized handler for ERC4626 unwrapping operations in nested pools.
     * @dev Adds the token and amount to transient storage.
     * @param wrappedToken The ERC4626 token to unwrap from
     * @param wrappedAmount Amount of wrapped tokens to unwrap
     */
    function _executeUnwrapAndRecordUnderlying(IERC4626 wrappedToken, uint256 wrappedAmount) internal {
        if (wrappedAmount > 0) {
            (, , uint256 underlyingAmount) = _vault.erc4626BufferWrapOrUnwrap(
                BufferWrapOrUnwrapParams({
                    kind: SwapKind.EXACT_IN,
                    direction: WrappingDirection.UNWRAP,
                    wrappedToken: wrappedToken,
                    amountGivenRaw: wrappedAmount,
                    limitRaw: 0
                })
            );

            address underlyingToken = _vault.getERC4626BufferAsset(wrappedToken);
            _currentSwapTokensOut().add(underlyingToken);
            _currentSwapTokenOutAmounts().tAdd(underlyingToken, underlyingAmount);
        }
    }

    function _buildRouterCallParamsFromHook(
        AddLiquidityHookParams calldata params
    ) private view returns (RouterCallParams memory) {
        return _buildRouterCallParams(params.sender, params.wethIsEth);
    }

    function _buildRouterCallParamsFromHook(
        RemoveLiquidityHookParams calldata params
    ) private view returns (RouterCallParams memory) {
        return _buildRouterCallParams(params.sender, params.wethIsEth);
    }

    /**
     * @notice Creates RouterCallParams struct with common parameters
     * @param sender The sender address
     * @param wethIsEth If true, incoming ETH will be wrapped to WETH and outgoing WETH will be unwrapped to ETH
     * @return callParams The constructed RouterCallParams
     */
    function _buildRouterCallParams(
        address sender,
        bool wethIsEth
    ) private view returns (RouterCallParams memory callParams) {
        callParams = RouterCallParams({
            sender: sender,
            wethIsEth: wethIsEth,
            isStaticCall: EVMCallModeHelpers.isStaticCall()
        });
    }

    /***************************************************************************
                                   Nested pools
    ***************************************************************************/

    /// @inheritdoc ICompositeLiquidityRouter
    function addLiquidityUnbalancedNestedPool(
        address parentPool,
        address[] memory tokensIn,
        uint256[] memory exactAmountsIn,
        address[] memory tokensToWrap,
        uint256 minBptAmountOut,
        bool wethIsEth,
        bytes memory userData
    ) external payable saveSender(msg.sender) returns (uint256) {
        return
            abi.decode(
                _vault.unlock(
                    abi.encodeCall(
                        CompositeLiquidityRouter.addLiquidityUnbalancedNestedPoolHook,
                        (
                            AddLiquidityHookParams({
                                pool: parentPool,
                                sender: msg.sender,
                                maxAmountsIn: exactAmountsIn,
                                minBptAmountOut: minBptAmountOut,
                                kind: AddLiquidityKind.UNBALANCED,
                                wethIsEth: wethIsEth,
                                userData: userData
                            }),
                            tokensIn,
                            tokensToWrap
                        )
                    )
                ),
                (uint256)
            );
    }

    /// @inheritdoc ICompositeLiquidityRouter
    function queryAddLiquidityUnbalancedNestedPool(
        address parentPool,
        address[] memory tokensIn,
        uint256[] memory exactAmountsIn,
        address[] memory tokensToWrap,
        address sender,
        bytes memory userData
    ) external saveSender(sender) returns (uint256) {
        AddLiquidityHookParams memory params = _buildQueryAddLiquidityParams(
            parentPool,
            exactAmountsIn,
            0,
            AddLiquidityKind.UNBALANCED,
            userData
        );

        return
            abi.decode(
                _vault.quote(
                    abi.encodeCall(
                        CompositeLiquidityRouter.addLiquidityUnbalancedNestedPoolHook,
                        (params, tokensIn, tokensToWrap)
                    )
                ),
                (uint256)
            );
    }

    /// @inheritdoc ICompositeLiquidityRouter
    function removeLiquidityProportionalNestedPool(
        address parentPool,
        uint256 exactBptAmountIn,
        address[] memory tokensOut,
        uint256[] memory minAmountsOut,
        address[] memory tokensToUnwrap,
        bool wethIsEth,
        bytes memory userData
    ) external payable saveSender(msg.sender) returns (uint256[] memory amountsOut) {
        amountsOut = abi.decode(
            _vault.unlock(
                abi.encodeCall(
                    CompositeLiquidityRouter.removeLiquidityProportionalNestedPoolHook,
                    (
                        RemoveLiquidityHookParams({
                            sender: msg.sender,
                            pool: parentPool,
                            minAmountsOut: minAmountsOut,
                            maxBptAmountIn: exactBptAmountIn,
                            kind: RemoveLiquidityKind.PROPORTIONAL,
                            wethIsEth: wethIsEth,
                            userData: userData
                        }),
                        tokensOut,
                        tokensToUnwrap
                    )
                )
            ),
            (uint256[])
        );
    }

    /// @inheritdoc ICompositeLiquidityRouter
    function queryRemoveLiquidityProportionalNestedPool(
        address parentPool,
        uint256 exactBptAmountIn,
        address[] memory tokensOut,
        address[] memory tokensToUnwrap,
        address sender,
        bytes memory userData
    ) external saveSender(sender) returns (uint256[] memory amountsOut) {
        RemoveLiquidityHookParams memory params = _buildQueryRemoveLiquidityProportionalParams(
            parentPool,
            exactBptAmountIn,
            tokensOut.length,
            userData
        );

        amountsOut = abi.decode(
            _vault.quote(
                abi.encodeCall(
                    CompositeLiquidityRouter.removeLiquidityProportionalNestedPoolHook,
                    (params, tokensOut, tokensToUnwrap)
                )
            ),
            (uint256[])
        );
    }

    // Nested Pool Hooks

    function addLiquidityUnbalancedNestedPoolHook(
        AddLiquidityHookParams calldata params,
        address[] memory tokensIn,
        address[] memory tokensToWrap
    ) external nonReentrant onlyVault returns (uint256 exactBptAmountOut) {
        // Revert if tokensIn length does not match maxAmountsIn length.
        InputHelpers.ensureInputLengthMatch(params.maxAmountsIn.length, tokensIn.length);

        // Loads a Set with all amounts to be inserted in the nested pools, so we don't need to iterate over the tokens
        // array to find the child pool amounts to insert.
        for (uint256 i = 0; i < tokensIn.length; ++i) {
            if (params.maxAmountsIn[i] == 0) {
                continue;
            }

            _currentSwapTokenInAmounts().tSet(tokensIn[i], params.maxAmountsIn[i]);
            _currentSwapTokensIn().add(tokensIn[i]);
        }

        (uint256[] memory amountsIn, ) = _addLiquidityToNestedPool(params.pool, tokensToWrap, params);
        bool isStaticCall = EVMCallModeHelpers.isStaticCall();

        // Adds liquidity to the parent pool, mints parentPool's BPT to the sender, and checks the minimum BPT out.
        (, exactBptAmountOut, ) = _vault.addLiquidity(
            AddLiquidityParams({
                pool: params.pool,
                to: isStaticCall ? address(this) : params.sender,
                maxAmountsIn: amountsIn,
                minBptAmountOut: params.minBptAmountOut,
                kind: params.kind,
                userData: params.userData
            })
        );

        // Settle the amounts in.
        if (isStaticCall == false) {
            _settlePaths(params.sender, params.wethIsEth);
        }
    }

    function removeLiquidityProportionalNestedPoolHook(
        RemoveLiquidityHookParams calldata params,
        address[] memory tokensOut,
        address[] memory tokensToUnwrap
    ) external nonReentrant onlyVault returns (uint256[] memory amountsOut) {
        IERC20[] memory parentPoolTokens = _vault.getPoolTokens(params.pool);

        InputHelpers.ensureInputLengthMatch(params.minAmountsOut.length, tokensOut.length);

        (, uint256[] memory parentPoolAmountsOut, ) = _vault.removeLiquidity(
            RemoveLiquidityParams({
                pool: params.pool,
                from: params.sender,
                maxBptAmountIn: params.maxBptAmountIn,
                minAmountsOut: new uint256[](parentPoolTokens.length),
                kind: params.kind,
                userData: params.userData
            })
        );

        for (uint256 i = 0; i < parentPoolTokens.length; i++) {
<<<<<<< HEAD
            address parentPoolToken = address(parentPoolTokens[i]);
=======
            address childToken = address(parentPoolTokens[i]);
>>>>>>> 8cebba04
            uint256 parentPoolAmountOut = parentPoolAmountsOut[i];

            CompositeTokenType parentPoolTokenType = _getCompositeTokenType(parentPoolToken);

            if (parentPoolTokenType == CompositeTokenType.BPT) {
                // Token is a BPT, so remove liquidity from the child pool.

                // We don't expect the sender to have BPT to burn. So, we flashloan tokens here (which should in
                // practice just use the existing credit).
                _vault.sendTo(IERC20(parentPoolToken), address(this), parentPoolAmountOut);

<<<<<<< HEAD
                IERC20[] memory childPoolTokens = _vault.getPoolTokens(parentPoolToken);
=======
                IERC20[] memory childPoolTokens = _vault.getPoolTokens(childToken);
>>>>>>> 8cebba04

                // Router is an intermediary in this case. The Vault will burn tokens from the Router, so the Router
                // is both owner and spender (which doesn't need approval).
                (, uint256[] memory childPoolAmountsOut, ) = _vault.removeLiquidity(
                    RemoveLiquidityParams({
                        pool: parentPoolToken,
                        from: address(this),
                        maxBptAmountIn: parentPoolAmountOut,
                        minAmountsOut: new uint256[](childPoolTokens.length),
                        kind: params.kind,
                        userData: params.userData
                    })
                );

                // Return amounts to user.
                for (uint256 j = 0; j < childPoolTokens.length; j++) {
                    address childPoolToken = address(childPoolTokens[j]);
                    uint256 childPoolAmountOut = childPoolAmountsOut[j];

                    CompositeTokenType childPoolTokenType = _getCompositeTokenType(childPoolToken);
                    if (
                        childPoolTokenType == CompositeTokenType.ERC4626 &&
                        _needsWrapOperation(childPoolToken, tokensToUnwrap)
                    ) {
                        // Token is an ERC4626 wrapper, so unwrap it and return the underlying.
                        _executeUnwrapAndRecordUnderlying(IERC4626(childPoolToken), childPoolAmountOut);
                    } else {
                        _currentSwapTokensOut().add(childPoolToken);
                        _currentSwapTokenOutAmounts().tAdd(childPoolToken, childPoolAmountOut);
                    }
                }
            } else if (
                parentPoolTokenType == CompositeTokenType.ERC4626 &&
                _needsWrapOperation(parentPoolToken, tokensToUnwrap)
            ) {
                // Token is an ERC4626 wrapper, so unwrap it and return the underlying.
                _executeUnwrapAndRecordUnderlying(IERC4626(parentPoolToken), parentPoolAmountOut);
            } else {
                // Token is neither a BPT nor ERC4626, so return the amount to the user.
                _currentSwapTokensOut().add(parentPoolToken);
                _currentSwapTokenOutAmounts().tAdd(parentPoolToken, parentPoolAmountOut);
            }
        }

<<<<<<< HEAD
        if (_currentSwapTokensOut().length() != tokensOut.length) {
=======
        uint256 numTokensOut = tokensOut.length;

        if (_currentSwapTokensOut().length() != numTokensOut) {
>>>>>>> 8cebba04
            // If tokensOut length does not match transient tokens out length, the tokensOut array is wrong.
            revert WrongTokensOut(_currentSwapTokensOut().values(), tokensOut);
        }

        // The hook writes current swap token and token amounts out.
        uint256 numTokensOut = tokensOut.length;
        amountsOut = new uint256[](numTokensOut);

        bool[] memory checkedTokenIndexes = new bool[](numTokensOut);
        for (uint256 i = 0; i < numTokensOut; ++i) {
            address tokenOut = tokensOut[i];
            uint256 tokenIndex = _currentSwapTokensOut().indexOf(tokenOut);

            if (_currentSwapTokensOut().contains(tokenOut) == false || checkedTokenIndexes[tokenIndex]) {
                // If tokenOut is not in transient tokens out array or token is repeated, the tokensOut array is wrong.
                revert WrongTokensOut(_currentSwapTokensOut().values(), tokensOut);
            }

            // Note that the token in the transient array index has already been checked.
            checkedTokenIndexes[tokenIndex] = true;

            amountsOut[i] = _currentSwapTokenOutAmounts().tGet(tokenOut);

            if (amountsOut[i] < params.minAmountsOut[i]) {
                revert IVaultErrors.AmountOutBelowMin(IERC20(tokenOut), amountsOut[i], params.minAmountsOut[i]);
            }
        }

        if (EVMCallModeHelpers.isStaticCall() == false) {
            _settlePaths(params.sender, params.wethIsEth);
        }
    }

    // Nested Pool helper functions

    function _addLiquidityToNestedPool(
        address pool,
        address[] memory tokensToWrap,
        AddLiquidityHookParams calldata params
    ) internal returns (uint256[] memory amountsIn, bool allAmountsEmpty) {
        IERC20[] memory parentPoolTokens = _vault.getPoolTokens(pool);
        uint256 numParentPoolTokens = parentPoolTokens.length;

        amountsIn = new uint256[](numParentPoolTokens);
        allAmountsEmpty = true;

        for (uint256 i = 0; i < numParentPoolTokens; i++) {
            address parentPoolToken = address(parentPoolTokens[i]);

            if (_settledTokenAmounts().tGet(parentPoolToken) > 0) {
                amountsIn[i] = _settledTokenAmounts().tGet(parentPoolToken);
            } else {
                // Process nested pool token.
                CompositeTokenType parentPoolTokenType = _getCompositeTokenType(parentPoolToken);
                if (parentPoolTokenType == CompositeTokenType.BPT) {
                    amountsIn[i] = _addLiquidityToChildPool(parentPoolToken, tokensToWrap, params);
                } else if (
                    parentPoolTokenType == CompositeTokenType.ERC4626 &&
                    _needsWrapOperation(parentPoolToken, tokensToWrap) &&
                    _currentSwapTokenInAmounts().tGet(parentPoolToken) == 0 &&
                    _currentSwapTokenInAmounts().tGet(_vault.getERC4626BufferAsset(IERC4626(parentPoolToken))) > 0
                ) {
                    amountsIn[i] = _wrapAndUpdateTokenInAmounts(
                        IERC4626(parentPoolToken),
                        params.sender,
                        params.wethIsEth
                    );
                } else {
                    amountsIn[i] = _currentSwapTokenInAmounts().tGet(parentPoolToken);
                }

                _settledTokenAmounts().tSet(parentPoolToken, amountsIn[i]);
            }

            if (amountsIn[i] > 0) {
                allAmountsEmpty = false;
            }
        }
    }

    function _addLiquidityToChildPool(
        address childPool,
        address[] memory tokensToWrap,
        AddLiquidityHookParams calldata params
    ) internal returns (uint256 childBptAmountOut) {
        IERC20[] memory childPoolTokens = _vault.getPoolTokens(childPool);
        uint256 numChildPoolTokens = childPoolTokens.length;

        uint256[] memory childPoolAmountsIn = new uint256[](numChildPoolTokens);
        bool childPoolAmountsEmpty = true;

        // Process tokens in the child pool (no further nesting allowed).
        for (uint256 i = 0; i < numChildPoolTokens; i++) {
            address childPoolToken = address(childPoolTokens[i]);
            uint256 currentSwapTokenInAmount = _currentSwapTokenInAmounts().tGet(childPoolToken);

            CompositeTokenType childPoolTokenType = _getCompositeTokenType(childPoolToken);

            if (
                childPoolTokenType == CompositeTokenType.ERC4626 &&
                _needsWrapOperation(childPoolToken, tokensToWrap) &&
                currentSwapTokenInAmount == 0
            ) {
                // Handle ERC4626 token wrapping at child pool level.
                childPoolAmountsIn[i] = _wrapAndUpdateTokenInAmounts(
                    IERC4626(childPoolToken),
                    params.sender,
                    params.wethIsEth
                );
            } else if (_settledTokenAmounts().tGet(childPoolToken) == 0) {
                // Set this token's amountIn if it's a standard token that was not previously settled.
                childPoolAmountsIn[i] = currentSwapTokenInAmount;
                _settledTokenAmounts().tSet(childPoolToken, currentSwapTokenInAmount);
            }

            if (childPoolAmountsIn[i] > 0) {
                childPoolAmountsEmpty = false;
            }
        }

        if (childPoolAmountsEmpty == false) {
            // Add Liquidity will mint childTokens to the Vault, so the insertion of liquidity in the parent
            // pool will be an accounting adjustment, not a token transfer.
            (, uint256 exactChildBptAmountOut, ) = _vault.addLiquidity(
                AddLiquidityParams({
                    pool: childPool,
                    to: address(_vault),
                    maxAmountsIn: childPoolAmountsIn,
                    minBptAmountOut: 0,
                    kind: params.kind,
                    userData: params.userData
                })
            );

            childBptAmountOut = exactChildBptAmountOut;

            // Since the BPT will be add to the parent pool, get the credit from the inserted BPT in advance.
            _vault.settle(IERC20(childPool), exactChildBptAmountOut);
        }
    }

    /**
     * @notice Wraps the underlying tokens specified in the transient set `_currentSwapTokenInAmounts`.
     * @dev Then updates this set with the resulting amount of wrapped tokens from the operation.
     * @param wrappedToken The token to wrap
     * @param sender The address of the originator of the transaction
     * @param wethIsEth If true, incoming ETH will be wrapped to WETH and outgoing WETH will be unwrapped to ETH
     * @return wrappedAmountOut The amountOut of wrapped tokens
     */
    function _wrapAndUpdateTokenInAmounts(
        IERC4626 wrappedToken,
        address sender,
        bool wethIsEth
    ) private returns (uint256 wrappedAmountOut) {
        address underlyingToken = _vault.getERC4626BufferAsset(wrappedToken);

        // Get the amountIn of underlying tokens specified by the sender.
        uint256 underlyingAmountIn = _currentSwapTokenInAmounts().tGet(underlyingToken);

        if (underlyingAmountIn > 0) {
            if (EVMCallModeHelpers.isStaticCall() == false) {
                _takeTokenIn(sender, IERC20(underlyingToken), underlyingAmountIn, wethIsEth);
            }

            (, , wrappedAmountOut) = _vault.erc4626BufferWrapOrUnwrap(
                BufferWrapOrUnwrapParams({
                    kind: SwapKind.EXACT_IN,
                    direction: WrappingDirection.WRAP,
                    wrappedToken: wrappedToken,
                    amountGivenRaw: underlyingAmountIn,
                    limitRaw: 0
                })
            );
        }

        // Remove the underlying token from `_currentSwapTokensIn` and zero out the amount, as these tokens were paid
        // in advance and wrapped. Remaining tokens will be transferred in at the end of the calculation.
        _currentSwapTokensIn().remove(underlyingToken);
        _currentSwapTokenInAmounts().tSet(underlyingToken, 0);
    }

    // Determine the token type to direct execution.
    function _getCompositeTokenType(address token) internal view returns (CompositeTokenType tokenType) {
        if (_vault.isPoolRegistered(token)) {
            tokenType = CompositeTokenType.BPT;
        } else if (_vault.isERC4626BufferInitialized(IERC4626(token))) {
            tokenType = CompositeTokenType.ERC4626;
        } else {
            tokenType = CompositeTokenType.ERC20;
        }
    }

    // Check the current token against the wrap
    function _needsWrapOperation(address token, address[] memory wrappedTokens) internal pure returns (bool) {
        for (uint256 i = 0; i < wrappedTokens.length; i++) {
            if (wrappedTokens[i] == token) {
                return true;
            }
        }
        return false;
    }

    // Common helper functions

    // Construct a set of add liquidity hook params, adding in the invariant parameters.
    function _buildQueryAddLiquidityParams(
        address pool,
        uint256[] memory maxOrExactAmountsOut,
        uint256 minOrExactBpt,
        AddLiquidityKind kind,
        bytes memory userData
    ) private view returns (AddLiquidityHookParams memory) {
        // `kind` will be either PROPORTIONAL or UNBALANCED, depending on the query.
        uint256[] memory resolvedMaxAmounts;
        uint256 resolvedBptAmount;
        if (kind == AddLiquidityKind.PROPORTIONAL) {
            resolvedMaxAmounts = _maxTokenLimits(pool);
            resolvedBptAmount = minOrExactBpt;
        } else if (kind == AddLiquidityKind.UNBALANCED) {
            resolvedMaxAmounts = maxOrExactAmountsOut;
            // resolvedBptAmount will be 0
        } else {
            // Should not happen.
            revert IVaultErrors.InvalidAddLiquidityKind();
        }

        return
            AddLiquidityHookParams({
                sender: address(this), // Always use router address for queries
                pool: pool,
                maxAmountsIn: resolvedMaxAmounts,
                minBptAmountOut: resolvedBptAmount,
                kind: kind,
                wethIsEth: false, // Always false for queries
                userData: userData
            });
    }

    // Construct a set of remove liquidity hook params, adding in the invariant parameters.
    function _buildQueryRemoveLiquidityProportionalParams(
        address pool,
        uint256 exactBptAmountIn,
        uint256 numTokens,
        bytes memory userData
    ) private view returns (RemoveLiquidityHookParams memory) {
        return
            RemoveLiquidityHookParams({
                sender: address(this), // Always use router address for queries
                pool: pool,
                minAmountsOut: new uint256[](numTokens), // Always zero for supported use cases
                maxBptAmountIn: exactBptAmountIn,
                kind: RemoveLiquidityKind.PROPORTIONAL, // Always proportional for supported use cases
                wethIsEth: false, // Always false for queries
                userData: userData
            });
    }
}<|MERGE_RESOLUTION|>--- conflicted
+++ resolved
@@ -795,11 +795,7 @@
         );
 
         for (uint256 i = 0; i < parentPoolTokens.length; i++) {
-<<<<<<< HEAD
             address parentPoolToken = address(parentPoolTokens[i]);
-=======
-            address childToken = address(parentPoolTokens[i]);
->>>>>>> 8cebba04
             uint256 parentPoolAmountOut = parentPoolAmountsOut[i];
 
             CompositeTokenType parentPoolTokenType = _getCompositeTokenType(parentPoolToken);
@@ -811,11 +807,7 @@
                 // practice just use the existing credit).
                 _vault.sendTo(IERC20(parentPoolToken), address(this), parentPoolAmountOut);
 
-<<<<<<< HEAD
                 IERC20[] memory childPoolTokens = _vault.getPoolTokens(parentPoolToken);
-=======
-                IERC20[] memory childPoolTokens = _vault.getPoolTokens(childToken);
->>>>>>> 8cebba04
 
                 // Router is an intermediary in this case. The Vault will burn tokens from the Router, so the Router
                 // is both owner and spender (which doesn't need approval).
@@ -860,19 +852,14 @@
             }
         }
 
-<<<<<<< HEAD
-        if (_currentSwapTokensOut().length() != tokensOut.length) {
-=======
         uint256 numTokensOut = tokensOut.length;
 
         if (_currentSwapTokensOut().length() != numTokensOut) {
->>>>>>> 8cebba04
             // If tokensOut length does not match transient tokens out length, the tokensOut array is wrong.
             revert WrongTokensOut(_currentSwapTokensOut().values(), tokensOut);
         }
 
         // The hook writes current swap token and token amounts out.
-        uint256 numTokensOut = tokensOut.length;
         amountsOut = new uint256[](numTokensOut);
 
         bool[] memory checkedTokenIndexes = new bool[](numTokensOut);
