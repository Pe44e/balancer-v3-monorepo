--- conflicted
+++ resolved
@@ -1073,11 +1073,7 @@
             RemoveLiquidityHookParams({
                 sender: address(this), // Always use router address for queries
                 pool: pool,
-<<<<<<< HEAD
-                minAmountsOut: new uint256[](numTokens),
-=======
                 minAmountsOut: new uint256[](numTokens), // Always zero for supported use cases
->>>>>>> a52c4c67
                 maxBptAmountIn: exactBptAmountIn,
                 kind: RemoveLiquidityKind.PROPORTIONAL, // Always proportional for supported use cases
                 wethIsEth: false, // Always false for queries
