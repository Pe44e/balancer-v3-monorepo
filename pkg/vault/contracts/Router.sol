// SPDX-License-Identifier: GPL-3.0-or-later

pragma solidity ^0.8.4;

import { ReentrancyGuard } from "@openzeppelin/contracts/utils/ReentrancyGuard.sol";
import { IERC20 } from "@openzeppelin/contracts/token/ERC20/IERC20.sol";
import { Address } from "@openzeppelin/contracts/utils/Address.sol";

import { IVault } from "@balancer-labs/v3-interfaces/contracts/vault/IVault.sol";
import { IBasePool } from "@balancer-labs/v3-interfaces/contracts/vault/IBasePool.sol";
import { IRouter } from "@balancer-labs/v3-interfaces/contracts/vault/IRouter.sol";
import { IWETH } from "@balancer-labs/v3-interfaces/contracts/solidity-utils/misc/IWETH.sol";

contract Router is IRouter, ReentrancyGuard {
    using Address for address payable;

    IVault private immutable _vault;

    // solhint-disable-next-line var-name-mixedcase
    IWETH private immutable _weth;

    modifier onlyVault() {
        if (msg.sender != address(_vault)) {
            revert IVault.SenderIsNotVault(msg.sender);
        }
        _;
    }

    constructor(IVault vault, IWETH weth) {
        _vault = vault;
        _weth = weth;
        weth.approve(address(_vault), type(uint256).max);
    }

    /*******************************************************************************
                                    Pools
    *******************************************************************************/

    /// @inheritdoc IRouter
    function initialize(
        address pool,
        IERC20[] memory tokens,
        uint256[] memory exactAmountsIn,
        uint256 minBptAmountOut,
        bool wethIsEth,
        bytes memory userData
    ) external payable returns (uint256 bptAmountOut) {
        return
            abi.decode(
                _vault.invoke{ value: msg.value }(
                    abi.encodeWithSelector(
                        Router.initializeCallback.selector,
                        InitializeCallbackParams({
                            sender: msg.sender,
                            pool: pool,
                            tokens: tokens,
                            exactAmountsIn: exactAmountsIn,
                            minBptAmountOut: minBptAmountOut,
                            wethIsEth: wethIsEth,
                            userData: userData
                        })
                    )
                ),
                (uint256)
            );
    }

    /**
     * @notice Callback for initialization.
     * @dev Can only be called by the Vault.
     * @param params Initialization parameters (see IRouter for struct definition)
     * @return bptAmountOut BPT amount minted in exchange for the input tokens
     */
    function initializeCallback(
        InitializeCallbackParams calldata params
    ) external payable nonReentrant onlyVault returns (uint256 bptAmountOut) {
        bptAmountOut = _vault.initialize(
            params.pool,
            params.sender,
            params.tokens,
            params.exactAmountsIn,
            params.userData
        );

        if (bptAmountOut < params.minBptAmountOut) {
            revert BptAmountBelowMin(bptAmountOut, params.minBptAmountOut);
        }

        uint256 ethAmountIn;
        for (uint256 i = 0; i < params.tokens.length; ++i) {
            // Receive tokens from the handler
            IERC20 token = params.tokens[i];
            uint256 amountIn = params.exactAmountsIn[i];

            // There can be only one WETH token in the pool
            if (params.wethIsEth && address(token) == address(_weth)) {
                if (msg.value < amountIn) {
                    revert InsufficientEth();
                }
                _weth.deposit{ value: amountIn }();
                ethAmountIn = amountIn;
                // transfer WETH from the router to the Vault
                _vault.retrieve(_weth, address(this), amountIn);
            } else {
                // transfer tokens from the user to the Vault
                _vault.retrieve(token, params.sender, amountIn);
            }
        }

        // return ETH dust
        returnEth(params.sender, ethAmountIn);
    }

    /// @inheritdoc IRouter
    function addLiquidityUnbalanced(
        address pool,
        uint256[] memory exactAmountsIn,
        uint256 minBptAmountOut,
        bool wethIsEth,
        bytes memory userData
    ) external payable returns (uint256 bptAmountOut) {
        (, bptAmountOut, ) = abi.decode(
            _vault.invoke{ value: msg.value }(
                abi.encodeWithSelector(
                    Router.addLiquidityCallback.selector,
                    AddLiquidityCallbackParams({
                        sender: msg.sender,
                        pool: pool,
                        amountsIn: exactAmountsIn,
                        minBptAmountOut: minBptAmountOut,
                        kind: IVault.AddLiquidityKind.UNBALANCED,
                        wethIsEth: wethIsEth,
                        userData: userData
                    })
                )
            ),
            (uint256[], uint256, bytes)
        );
    }

    /// @inheritdoc IRouter
    function addLiquiditySingleTokenExactOut(
        address pool,
        uint256 tokenInIndex,
        uint256 maxAmountIn,
        uint256 exactBptAmountOut,
        bool wethIsEth,
        bytes memory userData
    ) external payable returns (uint256[] memory amountsIn) {
        uint256[] memory maxAmountsIn = _getSingleInputArray(pool, tokenInIndex, maxAmountIn);

        (amountsIn, , ) = abi.decode(
            _vault.invoke{ value: msg.value }(
                abi.encodeWithSelector(
                    Router.addLiquidityCallback.selector,
                    AddLiquidityCallbackParams({
                        sender: msg.sender,
                        pool: pool,
                        amountsIn: maxAmountsIn,
                        minBptAmountOut: exactBptAmountOut,
                        kind: IVault.AddLiquidityKind.SINGLE_TOKEN_EXACT_OUT,
                        wethIsEth: wethIsEth,
                        userData: userData
                    })
                )
            ),
            (uint256[], uint256, bytes)
        );
    }

    /// @inheritdoc IRouter
    function addLiquidityCustom(
        address pool,
        uint256[] memory inputAmountsIn,
        uint256 minBptAmountOut,
        bool wethIsEth,
        bytes memory userData
    ) external payable returns (uint256[] memory amountsIn, uint256 bptAmountOut, bytes memory returnData) {
        return
            abi.decode(
                _vault.invoke{ value: msg.value }(
                    abi.encodeWithSelector(
                        Router.addLiquidityCallback.selector,
                        AddLiquidityCallbackParams({
                            sender: msg.sender,
                            pool: pool,
                            amountsIn: inputAmountsIn,
                            minBptAmountOut: minBptAmountOut,
                            kind: IVault.AddLiquidityKind.CUSTOM,
                            wethIsEth: wethIsEth,
                            userData: userData
                        })
                    )
                ),
                (uint256[], uint256, bytes)
            );
    }

    /**
     * @notice Callback for adding liquidity.
     * @dev Can only be called by the Vault.
     * @param params Add liquidity parameters (see IRouter for struct definition)
     * @return amountsIn Actual amounts in required for the join
     * @return bptAmountOut BPT amount minted in exchange for the input tokens
     */
    function addLiquidityCallback(
        AddLiquidityCallbackParams calldata params
    )
        external
        payable
        nonReentrant
        onlyVault
        returns (uint256[] memory amountsIn, uint256 bptAmountOut, bytes memory returnData)
    {
        (amountsIn, bptAmountOut, returnData) = _vault.addLiquidity(
            IVault.AddLiquidityParams({
                pool: params.pool,
                to: params.sender,
                amountsIn: params.amountsIn,
                minBptAmountOut: params.minBptAmountOut,
                kind: params.kind,
                userData: params.userData
            })
        );

        // maxAmountsIn length is checked against tokens length at the vault.
        IERC20[] memory tokens = _vault.getPoolTokens(params.pool);

        if (bptAmountOut < params.minBptAmountOut) {
            revert BptAmountBelowMin(bptAmountOut, params.minBptAmountOut);
        }

        uint256 ethAmountIn;
        for (uint256 i = 0; i < tokens.length; ++i) {
            // Receive tokens from the handler
            IERC20 token = tokens[i];
            uint256 amountIn = amountsIn[i];

            // TODO: check amounts in for every type.
            if (amountIn > params.amountsIn[i]) {
                revert JoinAboveMax(amountIn, params.amountsIn[i]);
            }

            // There can be only one WETH token in the pool
            if (params.wethIsEth && address(token) == address(_weth)) {
                if (msg.value < amountIn) {
                    revert InsufficientEth();
                }

                _weth.deposit{ value: amountIn }();
                ethAmountIn = amountIn;
                _vault.retrieve(_weth, address(this), amountIn);
            } else {
                _vault.retrieve(token, params.sender, amountIn);
            }
        }

        // Send remaining ETH to the user
        returnEth(params.sender, ethAmountIn);
    }

    /// @inheritdoc IRouter
    function removeLiquidityProportional(
        address pool,
        uint256 exactBptAmountIn,
        uint256[] memory minAmountsOut,
        bool wethIsEth,
        bytes memory userData
    ) external payable returns (uint256[] memory amountsOut) {
        (, amountsOut, ) = abi.decode(
            _vault.invoke(
                abi.encodeWithSelector(
                    Router.removeLiquidityCallback.selector,
                    RemoveLiquidityCallbackParams({
                        sender: msg.sender,
                        pool: pool,
                        minAmountsOut: minAmountsOut,
                        maxBptAmountIn: exactBptAmountIn,
                        kind: IVault.RemoveLiquidityKind.PROPORTIONAL,
                        wethIsEth: wethIsEth,
                        userData: userData
                    })
                )
            ),
            (uint256, uint256[], bytes)
        );
    }

    /// @inheritdoc IRouter
    function removeLiquiditySingleTokenExactIn(
        address pool,
        uint256 exactBptAmountIn,
        uint256 tokenOutIndex,
        uint256 minAmountOut,
        bool wethIsEth,
        bytes memory userData
    ) external payable returns (uint256[] memory amountsOut) {
        uint256[] memory minAmountsOut = _getSingleInputArray(pool, tokenOutIndex, minAmountOut);

        (, amountsOut, ) = abi.decode(
            _vault.invoke(
                abi.encodeWithSelector(
                    Router.removeLiquidityCallback.selector,
                    RemoveLiquidityCallbackParams({
                        sender: msg.sender,
                        pool: pool,
                        minAmountsOut: minAmountsOut,
                        maxBptAmountIn: exactBptAmountIn,
                        kind: IVault.RemoveLiquidityKind.SINGLE_TOKEN_EXACT_IN,
                        wethIsEth: wethIsEth,
                        userData: userData
                    })
                )
            ),
            (uint256, uint256[], bytes)
        );
    }

    /// @inheritdoc IRouter
    function removeLiquiditySingleTokenExactOut(
        address pool,
        uint256 maxBptAmountIn,
        uint256 tokenOutIndex,
        uint256 exactAmountOut,
        bool wethIsEth,
        bytes memory userData
    ) external payable returns (uint256 bptAmountIn) {
        uint256[] memory minAmountsOut = _getSingleInputArray(pool, tokenOutIndex, exactAmountOut);

        (bptAmountIn, , ) = abi.decode(
            _vault.invoke(
                abi.encodeWithSelector(
                    Router.removeLiquidityCallback.selector,
                    RemoveLiquidityCallbackParams({
                        sender: msg.sender,
                        pool: pool,
                        minAmountsOut: minAmountsOut,
                        maxBptAmountIn: maxBptAmountIn,
                        kind: IVault.RemoveLiquidityKind.SINGLE_TOKEN_EXACT_OUT,
                        wethIsEth: wethIsEth,
                        userData: userData
                    })
                )
            ),
            (uint256, uint256[], bytes)
        );

        return bptAmountIn;
    }

    /// @inheritdoc IRouter
    function removeLiquidityCustom(
        address pool,
        uint256 maxBptAmountIn,
        uint256[] memory minAmountsOut,
        bool wethIsEth,
        bytes memory userData
    ) external returns (uint256 bptAmountIn, uint256[] memory amountsOut, bytes memory returnData) {
        return
            abi.decode(
                _vault.invoke(
                    abi.encodeWithSelector(
                        Router.removeLiquidityCallback.selector,
                        RemoveLiquidityCallbackParams({
                            sender: msg.sender,
                            pool: pool,
                            minAmountsOut: minAmountsOut,
                            maxBptAmountIn: maxBptAmountIn,
                            kind: IVault.RemoveLiquidityKind.CUSTOM,
                            wethIsEth: wethIsEth,
                            userData: userData
                        })
                    )
                ),
                (uint256, uint256[], bytes)
            );
    }

    /**
     * @notice Callback for removing liquidity.
     * @dev Can only be called by the Vault.
     * @param params Remove liquidity parameters (see IRouter for struct definition)
     * @return bptAmountIn BPT amount burned for the output tokens
     * @return amountsOut Actual token amounts transferred in exchange for the BPT
     * @return returnData Arbitrary (optional) data with encoded response from the pool
     */
    function removeLiquidityCallback(
        RemoveLiquidityCallbackParams calldata params
    )
        external
        nonReentrant
        onlyVault
        returns (uint256 bptAmountIn, uint256[] memory amountsOut, bytes memory returnData)
    {
        (bptAmountIn, amountsOut, returnData) = _vault.removeLiquidity(
            IVault.RemoveLiquidityParams({
                pool: params.pool,
                from: params.sender,
                maxBptAmountIn: params.maxBptAmountIn,
                minAmountsOut: params.minAmountsOut,
                kind: params.kind,
                userData: params.userData
            })
        );

        // minAmountsOut length is checked against tokens length at the vault.
        IERC20[] memory tokens = _vault.getPoolTokens(params.pool);

        uint256 ethAmountOut;
        for (uint256 i = 0; i < tokens.length; ++i) {
            uint256 amountOut = amountsOut[i];
            IERC20 token = tokens[i];

            if (amountOut < params.minAmountsOut[i]) {
                revert ExitBelowMin();
            }

            // There can be only one WETH token in the pool
            if (params.wethIsEth && address(token) == address(_weth)) {
                // Wire WETH here and unwrap to native ETH
                _vault.wire(_weth, address(this), amountOut);
                _weth.withdraw(amountOut);
                ethAmountOut = amountOut;
            } else {
                // Wire the token to the sender (amountOut)
                _vault.wire(token, params.sender, amountOut);
            }
        }

        // Send ETH to sender
        payable(params.sender).sendValue(ethAmountOut);
    }

    /// @inheritdoc IRouter
    function swapExactIn(
        address pool,
        IERC20 tokenIn,
        IERC20 tokenOut,
        uint256 exactAmountIn,
        uint256 minAmountOut,
        uint256 deadline,
        bool wethIsEth,
        bytes calldata userData
    ) external payable returns (uint256) {
        return
            abi.decode(
                _vault.invoke{ value: msg.value }(
                    abi.encodeWithSelector(
                        Router.swapCallback.selector,
                        SwapCallbackParams({
                            sender: msg.sender,
                            kind: IVault.SwapKind.GIVEN_IN,
                            pool: pool,
                            tokenIn: tokenIn,
                            tokenOut: tokenOut,
                            amountGiven: exactAmountIn,
                            limit: minAmountOut,
                            deadline: deadline,
                            wethIsEth: wethIsEth,
                            userData: userData
                        })
                    )
                ),
                (uint256)
            );
    }

    /// @inheritdoc IRouter
    function swapExactOut(
        address pool,
        IERC20 tokenIn,
        IERC20 tokenOut,
        uint256 exactAmountOut,
        uint256 maxAmountIn,
        uint256 deadline,
        bool wethIsEth,
        bytes calldata userData
    ) external payable returns (uint256) {
        return
            abi.decode(
                _vault.invoke{ value: msg.value }(
                    abi.encodeWithSelector(
                        Router.swapCallback.selector,
                        SwapCallbackParams({
                            sender: msg.sender,
                            kind: IVault.SwapKind.GIVEN_OUT,
                            pool: pool,
                            tokenIn: tokenIn,
                            tokenOut: tokenOut,
                            amountGiven: exactAmountOut,
                            limit: maxAmountIn,
                            deadline: deadline,
                            wethIsEth: wethIsEth,
                            userData: userData
                        })
                    )
                ),
                (uint256)
            );
    }

    /**
     * @notice Callback for swaps.
     * @dev Can only be called by the Vault. Also handles native ETH.
     * @param params Swap parameters (see IRouter for struct definition)
     * @return Token amount calculated by the pool math (e.g., amountOut for a given in swap)
     */
    function swapCallback(
        SwapCallbackParams calldata params
    ) external payable nonReentrant onlyVault returns (uint256) {
        (uint256 amountCalculated, uint256 amountIn, uint256 amountOut) = _swapCallback(params);

        IERC20 tokenIn = params.tokenIn;
        IERC20 tokenOut = params.tokenOut;

        uint256 ethAmountIn = 0;
        // If the tokenIn is ETH, then wrap `amountIn` into WETH.
        if (params.wethIsEth && tokenIn == _weth) {
            ethAmountIn = amountIn;
            // wrap amountIn to WETH
            _weth.deposit{ value: amountIn }();
            // send WETH to Vault
            _weth.transfer(address(_vault), amountIn);
            // update Vault accounting
            _vault.settle(_weth);
        } else {
            // Send the tokenIn amount to the Vault
            _vault.retrieve(tokenIn, params.sender, amountIn);
        }

        // If the tokenOut is ETH, then unwrap `amountOut` into ETH.
        if (params.wethIsEth && tokenOut == _weth) {
            // Receive the WETH amountOut
            _vault.wire(tokenOut, address(this), amountOut);
            // Withdraw WETH to ETH
            _weth.withdraw(amountOut);
            // Send ETH to sender
            payable(params.sender).sendValue(amountOut);
        } else {
            // Receive the tokenOut amountOut
            _vault.wire(tokenOut, params.sender, amountOut);
        }

        if (tokenIn == _weth) {
            // Return the rest of ETH to sender
            returnEth(params.sender, ethAmountIn);
        }

        return amountCalculated;
    }

    function _swapCallback(
        SwapCallbackParams calldata params
    ) internal returns (uint256 amountCalculated, uint256 amountIn, uint256 amountOut) {
        // The deadline is timestamp-based: it should not be relied upon for sub-minute accuracy.
        // solhint-disable-next-line not-rely-on-time
        if (block.timestamp > params.deadline) {
            revert SwapDeadline();
        }

        (amountCalculated, amountIn, amountOut) = _vault.swap(
            IVault.SwapParams({
                kind: params.kind,
                pool: params.pool,
                tokenIn: params.tokenIn,
                tokenOut: params.tokenOut,
                amountGivenRaw: params.amountGiven,
                userData: params.userData
            })
        );

        if (params.kind == IVault.SwapKind.GIVEN_IN ? amountOut < params.limit : amountIn > params.limit) {
            revert SwapLimit(params.kind == IVault.SwapKind.GIVEN_IN ? amountOut : amountIn, params.limit);
        }
    }

    /*******************************************************************************
                                    Queries
    *******************************************************************************/

    /// @inheritdoc IRouter
    function querySwapExactIn(
        address pool,
        IERC20 tokenIn,
        IERC20 tokenOut,
        uint256 exactAmountIn,
        bytes calldata userData
    ) external returns (uint256 amountCalculated) {
        return
            abi.decode(
                _vault.quote(
                    abi.encodeWithSelector(
                        Router.querySwapCallback.selector,
                        SwapCallbackParams({
                            sender: msg.sender,
                            kind: IVault.SwapKind.GIVEN_IN,
                            pool: pool,
                            tokenIn: tokenIn,
                            tokenOut: tokenOut,
                            amountGiven: exactAmountIn,
                            limit: 0,
                            deadline: type(uint256).max,
                            wethIsEth: false,
                            userData: userData
                        })
                    )
                ),
                (uint256)
            );
    }

    /// @inheritdoc IRouter
    function querySwapExactOut(
        address pool,
        IERC20 tokenIn,
        IERC20 tokenOut,
        uint256 exactAmountOut,
        bytes calldata userData
    ) external returns (uint256 amountCalculated) {
        return
            abi.decode(
                _vault.quote(
                    abi.encodeWithSelector(
                        Router.querySwapCallback.selector,
                        SwapCallbackParams({
                            sender: msg.sender,
                            kind: IVault.SwapKind.GIVEN_OUT,
                            pool: pool,
                            tokenIn: tokenIn,
                            tokenOut: tokenOut,
                            amountGiven: exactAmountOut,
                            limit: type(uint256).max,
                            deadline: type(uint256).max,
                            wethIsEth: false,
                            userData: userData
                        })
                    )
                ),
                (uint256)
            );
    }

    /**
     * @notice Callback for swap queries.
     * @dev Can only be called by the Vault. Also handles native ETH.
     * @param params Swap parameters (see IRouter for struct definition)
     * @return Token amount calculated by the pool math (e.g., amountOut for a given in swap)
     */
    function querySwapCallback(
        SwapCallbackParams calldata params
    ) external payable nonReentrant onlyVault returns (uint256) {
        (uint256 amountCalculated, , ) = _swapCallback(params);

        return amountCalculated;
    }

    /// @inheritdoc IRouter
    function queryAddLiquidityUnbalanced(
        address pool,
        uint256[] memory exactAmountsIn,
        uint256 minBptAmountOut,
        bytes memory userData
    ) external returns (uint256 bptAmountOut) {
        (, bptAmountOut, ) = abi.decode(
            _vault.quote(
                abi.encodeWithSelector(
                    Router.queryAddLiquidityCallback.selector,
                    AddLiquidityCallbackParams({
                        // we use router as a sender to simplify basic query functions
                        // but it is possible to add liquidity to any recipient
                        sender: address(this),
                        pool: pool,
                        amountsIn: exactAmountsIn,
                        minBptAmountOut: minBptAmountOut,
                        kind: IVault.AddLiquidityKind.UNBALANCED,
                        wethIsEth: false,
                        userData: userData
                    })
                )
            ),
            (uint256[], uint256, bytes)
        );
    }

    /// @inheritdoc IRouter
    function queryAddLiquiditySingleTokenExactOut(
        address pool,
        uint256 tokenInIndex,
        uint256 maxAmountIn,
        uint256 exactBptAmountOut,
        bytes memory userData
    ) external returns (uint256[] memory amountsIn) {
        uint256[] memory maxAmountsIn = _getSingleInputArray(pool, tokenInIndex, maxAmountIn);

        (amountsIn, , ) = abi.decode(
            _vault.quote(
                abi.encodeWithSelector(
                    Router.queryAddLiquidityCallback.selector,
                    AddLiquidityCallbackParams({
                        // we use router as a sender to simplify basic query functions
                        // but it is possible to add liquidity to any recipient
                        sender: address(this),
                        pool: pool,
                        amountsIn: maxAmountsIn,
                        minBptAmountOut: exactBptAmountOut,
                        kind: IVault.AddLiquidityKind.SINGLE_TOKEN_EXACT_OUT,
                        wethIsEth: false,
                        userData: userData
                    })
                )
            ),
            (uint256[], uint256, bytes)
        );
    }

    /// @inheritdoc IRouter
    function queryAddLiquidityCustom(
        address pool,
        uint256[] memory inputAmountsIn,
        uint256 minBptAmountOut,
        bytes memory userData
    ) external returns (uint256[] memory amountsIn, uint256 bptAmountOut, bytes memory returnData) {
        return
            abi.decode(
                _vault.quote(
                    abi.encodeWithSelector(
                        Router.queryAddLiquidityCallback.selector,
                        AddLiquidityCallbackParams({
                            // we use router as a sender to simplify basic query functions
                            // but it is possible to add liquidity to any recipient
                            sender: address(this),
                            pool: pool,
                            amountsIn: inputAmountsIn,
                            minBptAmountOut: minBptAmountOut,
                            kind: IVault.AddLiquidityKind.CUSTOM,
                            wethIsEth: false,
                            userData: userData
                        })
                    )
                ),
                (uint256[], uint256, bytes)
            );
    }

    /**
     * @notice Callback for add liquidity queries.
     * @dev Can only be called by the Vault.
     * @param params Add liquidity parameters (see IRouter for struct definition)
     * @return amountsIn Actual token amounts in required as inputs
     * @return bptAmountOut Expected pool tokens to be minted
     * @return returnData Arbitrary (optional) data with encoded response from the pool
     */
    function queryAddLiquidityCallback(
        AddLiquidityCallbackParams calldata params
    )
        external
        payable
        nonReentrant
        onlyVault
        returns (uint256[] memory amountsIn, uint256 bptAmountOut, bytes memory returnData)
    {
        (amountsIn, bptAmountOut, returnData) = _vault.addLiquidity(
            IVault.AddLiquidityParams({
                pool: params.pool,
                to: params.sender,
                amountsIn: params.amountsIn,
                minBptAmountOut: params.minBptAmountOut,
                kind: params.kind,
                userData: params.userData
            })
        );
    }

    /// @inheritdoc IRouter
    function queryRemoveLiquidityProportional(
        address pool,
        uint256 exactBptAmountIn,
        uint256[] memory minAmountsOut,
        bytes memory userData
    ) external returns (uint256[] memory amountsOut) {
        (, amountsOut, ) = abi.decode(
            _vault.quote(
                abi.encodeWithSelector(
                    Router.queryRemoveLiquidityCallback.selector,
                    RemoveLiquidityCallbackParams({
                        // We use router as a sender to simplify basic query functions
                        // but it is possible to remove liquidity from any sender
                        sender: address(this),
                        pool: pool,
                        minAmountsOut: minAmountsOut,
                        maxBptAmountIn: exactBptAmountIn,
                        kind: IVault.RemoveLiquidityKind.PROPORTIONAL,
                        wethIsEth: false,
                        userData: userData
                    })
                )
            ),
            (uint256, uint256[], bytes)
        );
    }

    /// @inheritdoc IRouter
    function queryRemoveLiquiditySingleTokenExactIn(
        address pool,
        uint256 exactBptAmountIn,
        uint256 tokenOutIndex,
        uint256 minAmountOut,
        bytes memory userData
    ) external returns (uint256[] memory amountsOut) {
        uint256[] memory minAmountsOut = _getSingleInputArray(pool, tokenOutIndex, minAmountOut);

        (, amountsOut, ) = abi.decode(
            _vault.quote(
                abi.encodeWithSelector(
                    Router.queryRemoveLiquidityCallback.selector,
                    RemoveLiquidityCallbackParams({
                        // We use router as a sender to simplify basic query functions
                        // but it is possible to remove liquidity from any sender
                        sender: address(this),
                        pool: pool,
                        minAmountsOut: minAmountsOut,
                        maxBptAmountIn: exactBptAmountIn,
                        kind: IVault.RemoveLiquidityKind.SINGLE_TOKEN_EXACT_IN,
                        wethIsEth: false,
                        userData: userData
                    })
                )
            ),
            (uint256, uint256[], bytes)
        );
    }

    /// @inheritdoc IRouter
    function queryRemoveLiquiditySingleTokenExactOut(
        address pool,
        uint256 maxBptAmountIn,
        uint256 tokenOutIndex,
        uint256 exactAmountOut,
        bytes memory userData
    ) external returns (uint256 bptAmountIn) {
        uint256[] memory minAmountsOut = _getSingleInputArray(pool, tokenOutIndex, exactAmountOut);

        (bptAmountIn, , ) = abi.decode(
            _vault.quote(
                abi.encodeWithSelector(
                    Router.queryRemoveLiquidityCallback.selector,
                    RemoveLiquidityCallbackParams({
                        // We use router as a sender to simplify basic query functions
                        // but it is possible to remove liquidity from any sender
                        sender: address(this),
                        pool: pool,
                        minAmountsOut: minAmountsOut,
                        maxBptAmountIn: maxBptAmountIn,
                        kind: IVault.RemoveLiquidityKind.SINGLE_TOKEN_EXACT_OUT,
                        wethIsEth: false,
                        userData: userData
                    })
                )
            ),
            (uint256, uint256[], bytes)
        );

        return bptAmountIn;
    }

    /// @inheritdoc IRouter
    function queryRemoveLiquidityCustom(
        address pool,
        uint256 maxBptAmountIn,
        uint256[] memory minAmountsOut,
        bytes memory userData
    ) external returns (uint256 bptAmountIn, uint256[] memory amountsOut, bytes memory returnData) {
        return
            abi.decode(
                _vault.quote(
                    abi.encodeWithSelector(
                        Router.queryRemoveLiquidityCallback.selector,
                        RemoveLiquidityCallbackParams({
                            // We use router as a sender to simplify basic query functions
                            // but it is possible to remove liquidity from any sender
                            sender: address(this),
                            pool: pool,
                            minAmountsOut: minAmountsOut,
                            maxBptAmountIn: maxBptAmountIn,
                            kind: IVault.RemoveLiquidityKind.CUSTOM,
                            wethIsEth: false,
                            userData: userData
                        })
                    )
                ),
                (uint256, uint256[], bytes)
            );
    }

    /**
     * @notice Callback for remove liquidity queries.
     * @dev Can only be called by the Vault.
     * @param params Remove liquidity parameters (see IRouter for struct definition)
     * @return bptAmountIn Pool token amount to be burned for the output tokens
     * @return amountsOut Expected token amounts to be transferred to the sender
     * @return returnData Arbitrary (optional) data with encoded response from the pool
     */
    function queryRemoveLiquidityCallback(
        RemoveLiquidityCallbackParams calldata params
    )
        external
        nonReentrant
        onlyVault
        returns (uint256 bptAmountIn, uint256[] memory amountsOut, bytes memory returnData)
    {
        return
            _vault.removeLiquidity(
                IVault.RemoveLiquidityParams({
                    pool: params.pool,
                    from: params.sender,
                    maxBptAmountIn: params.maxBptAmountIn,
                    minAmountsOut: params.minAmountsOut,
                    kind: params.kind,
                    userData: params.userData
                })
            );
    }

<<<<<<< HEAD
    function removeLiquidityNestedProportional(
        address pool,
        uint256 bptAmountIn,
        IERC20[] memory tokensOut,
        uint256[] memory minAmountsOut
    ) external payable returns (uint256[] memory amountsOut) {
        // require tokens.length == minAmountsOut.length

        amountsOut = new uint256[](tokensOut.length);

        IERC20[] memory parentPoolTokens = _vault.getPoolTokens(pool);
        uint256[] memory zeroMinAmountsOut = new uint256[](parentPoolTokens.length);

        (, uint256[] memory parentAmountsOut, ) = _vault.removeLiquidity(
            pool,
            msg.sender,
            bptAmountIn,
            // we validate the limits on the final amounts out
            zeroMinAmountsOut,
            IVault.RemoveLiquidityKind.PROPORTIONAL,
            ""
        );

        _validateAndFillNestedProportionalAmountsOut(
            tokensOut,
            minAmountsOut,
            parentPoolTokens,
            parentAmountsOut,
            amountsOut
        );

        for (uint i = 0; i < parentPoolTokens.length; i++) {
            if (_vault.isPoolRegistered(address(parentPoolTokens[i]))) {
                IERC20[] memory nestedPoolTokens = _vault.getPoolTokens(address(parentPoolTokens[i]));
                zeroMinAmountsOut = new uint256[](nestedPoolTokens.length);

                (, uint256[] memory nestedAmountsOut, ) = _vault.removeLiquidity(
                    address(parentPoolTokens[i]),
                    msg.sender,
                    parentAmountsOut[i],
                    // we validate the limits on the final amounts out
                    zeroMinAmountsOut,
                    IVault.RemoveLiquidityKind.PROPORTIONAL,
                    ""
                );

                _validateAndFillNestedProportionalAmountsOut(
                    tokensOut,
                    minAmountsOut,
                    nestedPoolTokens,
                    nestedAmountsOut,
                    amountsOut
                );
            }
        }
    }

    function _validateAndFillNestedProportionalAmountsOut(
        IERC20[] memory tokens,
        uint256[] memory, // minAmountsOut,
        IERC20[] memory poolTokens,
        uint256[] memory poolTokensAmountOut,
        uint256[] memory amountsOut
    ) internal pure {
        for (uint i = 0; i < poolTokens.length; i++) {
            for (uint j = 0; j < tokens.length; j++) {
                if (poolTokens[i] == tokens[j]) {
                    //require poolTokensAmountOut[i] >= minAmountsOut[j]

                    //mutate the array
                    amountsOut[j] = poolTokensAmountOut[i];
                }
            }
        }
    }

    function addLiquidityNestedUnbalanced(
        address pool,
        IERC20[] memory tokensIn,
        uint256[] memory amountsIn,
        uint256 minBptAmountOut
    ) external payable returns (uint256 bptAmountOut) {
        IERC20[] memory parentPoolTokens = _vault.getPoolTokens(pool);
        uint256[] memory nestedBptAmountOut = new uint256[](parentPoolTokens.length);

        for (uint i = 0; i < parentPoolTokens.length; i++) {
            if (_vault.isPoolRegistered(address(parentPoolTokens[i]))) {
                IERC20[] memory nestedPoolTokens = _vault.getPoolTokens(address(parentPoolTokens[i]));
                uint256[] memory nestedAmountsIn = _getAmountsInForNestedAdd(tokensIn, amountsIn, nestedPoolTokens);

                (, nestedBptAmountOut[i], ) = _vault.addLiquidity(
                    address(parentPoolTokens[i]),
                    msg.sender,
                    nestedAmountsIn,
                    0, // we set our limits on the bpt out for the parent pool
                    IVault.AddLiquidityKind.UNBALANCED,
                    ""
                );
            }
        }

        uint256[] memory parentAmountsIn = new uint256[](parentPoolTokens.length);

        for (uint i = 0; i < parentPoolTokens.length; i++) {
            if (nestedBptAmountOut[i] > 0) {
                parentAmountsIn[i] = nestedBptAmountOut[i];
            } else {
                for (uint j = 0; j < tokensIn.length; j++) {
                    if (parentPoolTokens[i] == tokensIn[j]) {
                        parentAmountsIn[i] = amountsIn[j];
                    }
                }
            }
        }

        (, bptAmountOut, ) = _vault.addLiquidity(
            pool,
            msg.sender,
            parentAmountsIn,
            minBptAmountOut,
            IVault.AddLiquidityKind.UNBALANCED,
            ""
        );
    }

    function _getAmountsInForNestedAdd(
        IERC20[] memory tokens,
        uint256[] memory amountsIn,
        IERC20[] memory poolTokens
    ) internal pure returns (uint256[] memory poolAmountsIn) {
        poolAmountsIn = new uint256[](poolTokens.length);

        for (uint i = 0; i < poolTokens.length; i++) {
            for (uint j = 0; j < tokens.length; j++) {
                if (poolTokens[i] == tokens[j]) {
                    poolAmountsIn[i] = amountsIn[j];
                }
            }
        }
=======
    /**
     * @dev Returns excess ETH back to the contract caller, assuming `amountUsed` has been spent. Reverts
     * if the caller sent less ETH than `amountUsed`.
     *
     * Because the caller might not know exactly how much ETH a Vault action will require, they may send extra.
     * Note that this excess value is returned *to the contract caller* (msg.sender). If caller and e.g. swap sender are
     * not the same (because the caller is a relayer for the sender), then it is up to the caller to manage this
     * returned ETH.
     */
    function returnEth(address sender, uint256 amountUsed) internal {
        if (msg.value < amountUsed) {
            revert InsufficientEth();
        }

        uint256 excess = msg.value - amountUsed;
        if (excess > 0) {
            payable(sender).sendValue(excess);
        }
    }

    /**
     * @dev Enables the Router to receive ETH. This is required for it to be able to unwrap WETH, which sends ETH to the
     * caller.
     *
     * Any ETH sent to the Router outside of the WETH unwrapping mechanism would be forever locked inside the Router, so
     * we prevent that from happening. Other mechanisms used to send ETH to the Router (such as being the recipient of
     * an ETH swap, Pool exit or withdrawal, contract self-destruction, or receiving the block mining reward) will
     * result in locked funds, but are not otherwise a security or soundness issue. This check only exists as an attempt
     * to prevent user error.
     */
    receive() external payable {
        if (msg.sender != address(_weth)) {
            revert EthTransfer();
        }
    }

    /**
     * @dev Returns an array with `amountGiven` at `tokenIndex`, and 0 for every other index.
     * The returned array length matches the number of tokens in the pool.
     * Reverts if the given index is greater than or equal to the pool number of tokens.
     */
    function _getSingleInputArray(
        address pool,
        uint256 tokenIndex,
        uint256 amountGiven
    ) internal view returns (uint256[] memory amountsGiven) {
        IERC20[] memory tokens = _vault.getPoolTokens(pool);
        uint256 numTokens = tokens.length;

        if (tokenIndex >= numTokens) {
            revert InvalidTokenIndex();
        }

        amountsGiven = new uint256[](numTokens);
        amountsGiven[tokenIndex] = amountGiven;
>>>>>>> 327f06b0
    }
}<|MERGE_RESOLUTION|>--- conflicted
+++ resolved
@@ -921,147 +921,6 @@
             );
     }
 
-<<<<<<< HEAD
-    function removeLiquidityNestedProportional(
-        address pool,
-        uint256 bptAmountIn,
-        IERC20[] memory tokensOut,
-        uint256[] memory minAmountsOut
-    ) external payable returns (uint256[] memory amountsOut) {
-        // require tokens.length == minAmountsOut.length
-
-        amountsOut = new uint256[](tokensOut.length);
-
-        IERC20[] memory parentPoolTokens = _vault.getPoolTokens(pool);
-        uint256[] memory zeroMinAmountsOut = new uint256[](parentPoolTokens.length);
-
-        (, uint256[] memory parentAmountsOut, ) = _vault.removeLiquidity(
-            pool,
-            msg.sender,
-            bptAmountIn,
-            // we validate the limits on the final amounts out
-            zeroMinAmountsOut,
-            IVault.RemoveLiquidityKind.PROPORTIONAL,
-            ""
-        );
-
-        _validateAndFillNestedProportionalAmountsOut(
-            tokensOut,
-            minAmountsOut,
-            parentPoolTokens,
-            parentAmountsOut,
-            amountsOut
-        );
-
-        for (uint i = 0; i < parentPoolTokens.length; i++) {
-            if (_vault.isPoolRegistered(address(parentPoolTokens[i]))) {
-                IERC20[] memory nestedPoolTokens = _vault.getPoolTokens(address(parentPoolTokens[i]));
-                zeroMinAmountsOut = new uint256[](nestedPoolTokens.length);
-
-                (, uint256[] memory nestedAmountsOut, ) = _vault.removeLiquidity(
-                    address(parentPoolTokens[i]),
-                    msg.sender,
-                    parentAmountsOut[i],
-                    // we validate the limits on the final amounts out
-                    zeroMinAmountsOut,
-                    IVault.RemoveLiquidityKind.PROPORTIONAL,
-                    ""
-                );
-
-                _validateAndFillNestedProportionalAmountsOut(
-                    tokensOut,
-                    minAmountsOut,
-                    nestedPoolTokens,
-                    nestedAmountsOut,
-                    amountsOut
-                );
-            }
-        }
-    }
-
-    function _validateAndFillNestedProportionalAmountsOut(
-        IERC20[] memory tokens,
-        uint256[] memory, // minAmountsOut,
-        IERC20[] memory poolTokens,
-        uint256[] memory poolTokensAmountOut,
-        uint256[] memory amountsOut
-    ) internal pure {
-        for (uint i = 0; i < poolTokens.length; i++) {
-            for (uint j = 0; j < tokens.length; j++) {
-                if (poolTokens[i] == tokens[j]) {
-                    //require poolTokensAmountOut[i] >= minAmountsOut[j]
-
-                    //mutate the array
-                    amountsOut[j] = poolTokensAmountOut[i];
-                }
-            }
-        }
-    }
-
-    function addLiquidityNestedUnbalanced(
-        address pool,
-        IERC20[] memory tokensIn,
-        uint256[] memory amountsIn,
-        uint256 minBptAmountOut
-    ) external payable returns (uint256 bptAmountOut) {
-        IERC20[] memory parentPoolTokens = _vault.getPoolTokens(pool);
-        uint256[] memory nestedBptAmountOut = new uint256[](parentPoolTokens.length);
-
-        for (uint i = 0; i < parentPoolTokens.length; i++) {
-            if (_vault.isPoolRegistered(address(parentPoolTokens[i]))) {
-                IERC20[] memory nestedPoolTokens = _vault.getPoolTokens(address(parentPoolTokens[i]));
-                uint256[] memory nestedAmountsIn = _getAmountsInForNestedAdd(tokensIn, amountsIn, nestedPoolTokens);
-
-                (, nestedBptAmountOut[i], ) = _vault.addLiquidity(
-                    address(parentPoolTokens[i]),
-                    msg.sender,
-                    nestedAmountsIn,
-                    0, // we set our limits on the bpt out for the parent pool
-                    IVault.AddLiquidityKind.UNBALANCED,
-                    ""
-                );
-            }
-        }
-
-        uint256[] memory parentAmountsIn = new uint256[](parentPoolTokens.length);
-
-        for (uint i = 0; i < parentPoolTokens.length; i++) {
-            if (nestedBptAmountOut[i] > 0) {
-                parentAmountsIn[i] = nestedBptAmountOut[i];
-            } else {
-                for (uint j = 0; j < tokensIn.length; j++) {
-                    if (parentPoolTokens[i] == tokensIn[j]) {
-                        parentAmountsIn[i] = amountsIn[j];
-                    }
-                }
-            }
-        }
-
-        (, bptAmountOut, ) = _vault.addLiquidity(
-            pool,
-            msg.sender,
-            parentAmountsIn,
-            minBptAmountOut,
-            IVault.AddLiquidityKind.UNBALANCED,
-            ""
-        );
-    }
-
-    function _getAmountsInForNestedAdd(
-        IERC20[] memory tokens,
-        uint256[] memory amountsIn,
-        IERC20[] memory poolTokens
-    ) internal pure returns (uint256[] memory poolAmountsIn) {
-        poolAmountsIn = new uint256[](poolTokens.length);
-
-        for (uint i = 0; i < poolTokens.length; i++) {
-            for (uint j = 0; j < tokens.length; j++) {
-                if (poolTokens[i] == tokens[j]) {
-                    poolAmountsIn[i] = amountsIn[j];
-                }
-            }
-        }
-=======
     /**
      * @dev Returns excess ETH back to the contract caller, assuming `amountUsed` has been spent. Reverts
      * if the caller sent less ETH than `amountUsed`.
@@ -1117,6 +976,152 @@
 
         amountsGiven = new uint256[](numTokens);
         amountsGiven[tokenIndex] = amountGiven;
->>>>>>> 327f06b0
+    }
+
+    function removeLiquidityNestedProportional(
+        address pool,
+        uint256 bptAmountIn,
+        IERC20[] memory tokensOut,
+        uint256[] memory minAmountsOut
+    ) external payable returns (uint256[] memory amountsOut) {
+        // require tokens.length == minAmountsOut.length
+
+        amountsOut = new uint256[](tokensOut.length);
+
+        IERC20[] memory parentPoolTokens = _vault.getPoolTokens(pool);
+        uint256[] memory zeroMinAmountsOut = new uint256[](parentPoolTokens.length);
+
+        (, uint256[] memory parentAmountsOut, ) = _vault.removeLiquidity(
+            IVault.RemoveLiquidityParams({
+                pool: pool,
+                from: msg.sender,
+                maxBptAmountIn: bptAmountIn,
+                minAmountsOut: zeroMinAmountsOut,
+                kind: IVault.RemoveLiquidityKind.PROPORTIONAL,
+                userData: ""
+            })
+        );
+
+        _validateAndFillNestedProportionalAmountsOut(
+            tokensOut,
+            minAmountsOut,
+            parentPoolTokens,
+            parentAmountsOut,
+            amountsOut
+        );
+
+        for (uint i = 0; i < parentPoolTokens.length; i++) {
+            if (_vault.isPoolRegistered(address(parentPoolTokens[i]))) {
+                IERC20[] memory nestedPoolTokens = _vault.getPoolTokens(address(parentPoolTokens[i]));
+                zeroMinAmountsOut = new uint256[](nestedPoolTokens.length);
+
+                (, uint256[] memory nestedAmountsOut, ) = _vault.removeLiquidity(
+                    IVault.RemoveLiquidityParams({
+                        pool: address(parentPoolTokens[i]),
+                        from: msg.sender,
+                        maxBptAmountIn: parentAmountsOut[i],
+                        minAmountsOut: zeroMinAmountsOut,
+                        kind: IVault.RemoveLiquidityKind.PROPORTIONAL,
+                        userData: ""
+                    })
+                );
+
+                _validateAndFillNestedProportionalAmountsOut(
+                    tokensOut,
+                    minAmountsOut,
+                    nestedPoolTokens,
+                    nestedAmountsOut,
+                    amountsOut
+                );
+            }
+        }
+    }
+
+    function _validateAndFillNestedProportionalAmountsOut(
+        IERC20[] memory tokens,
+        uint256[] memory, // minAmountsOut,
+        IERC20[] memory poolTokens,
+        uint256[] memory poolTokensAmountOut,
+        uint256[] memory amountsOut
+    ) internal pure {
+        for (uint i = 0; i < poolTokens.length; i++) {
+            for (uint j = 0; j < tokens.length; j++) {
+                if (poolTokens[i] == tokens[j]) {
+                    //require poolTokensAmountOut[i] >= minAmountsOut[j]
+
+                    //mutate the array
+                    amountsOut[j] = poolTokensAmountOut[i];
+                }
+            }
+        }
+    }
+
+    function addLiquidityNestedUnbalanced(
+        address pool,
+        IERC20[] memory tokensIn,
+        uint256[] memory amountsIn,
+        uint256 minBptAmountOut
+    ) external payable returns (uint256 bptAmountOut) {
+        IERC20[] memory parentPoolTokens = _vault.getPoolTokens(pool);
+        uint256[] memory nestedBptAmountOut = new uint256[](parentPoolTokens.length);
+
+        for (uint i = 0; i < parentPoolTokens.length; i++) {
+            if (_vault.isPoolRegistered(address(parentPoolTokens[i]))) {
+                IERC20[] memory nestedPoolTokens = _vault.getPoolTokens(address(parentPoolTokens[i]));
+                uint256[] memory nestedAmountsIn = _getAmountsInForNestedAdd(tokensIn, amountsIn, nestedPoolTokens);
+
+                (, nestedBptAmountOut[i], ) = _vault.addLiquidity(
+                    IVault.AddLiquidityParams({
+                        pool: address(parentPoolTokens[i]),
+                        to: msg.sender,
+                        amountsIn: nestedAmountsIn,
+                        minBptAmountOut: 0, // we set our limits on the bpt out for the parent pool
+                        kind: IVault.AddLiquidityKind.UNBALANCED,
+                        userData: ""
+                    })
+                );
+            }
+        }
+
+        uint256[] memory parentAmountsIn = new uint256[](parentPoolTokens.length);
+
+        for (uint i = 0; i < parentPoolTokens.length; i++) {
+            if (nestedBptAmountOut[i] > 0) {
+                parentAmountsIn[i] = nestedBptAmountOut[i];
+            } else {
+                for (uint j = 0; j < tokensIn.length; j++) {
+                    if (parentPoolTokens[i] == tokensIn[j]) {
+                        parentAmountsIn[i] = amountsIn[j];
+                    }
+                }
+            }
+        }
+
+        (, bptAmountOut, ) = _vault.addLiquidity(
+            IVault.AddLiquidityParams({
+                pool: pool,
+                to: msg.sender,
+                amountsIn: parentAmountsIn,
+                minBptAmountOut: minBptAmountOut,
+                kind: IVault.AddLiquidityKind.UNBALANCED,
+                userData: ""
+            })
+        );
+    }
+
+    function _getAmountsInForNestedAdd(
+        IERC20[] memory tokens,
+        uint256[] memory amountsIn,
+        IERC20[] memory poolTokens
+    ) internal pure returns (uint256[] memory poolAmountsIn) {
+        poolAmountsIn = new uint256[](poolTokens.length);
+
+        for (uint i = 0; i < poolTokens.length; i++) {
+            for (uint j = 0; j < tokens.length; j++) {
+                if (poolTokens[i] == tokens[j]) {
+                    poolAmountsIn[i] = amountsIn[j];
+                }
+            }
+        }
     }
 }