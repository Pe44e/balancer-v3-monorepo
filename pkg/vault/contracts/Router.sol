// SPDX-License-Identifier: GPL-3.0-or-later

pragma solidity ^0.8.24;

import { IERC20 } from "@openzeppelin/contracts/token/ERC20/IERC20.sol";
import { IPermit2 } from "permit2/src/interfaces/IPermit2.sol";

import { IWETH } from "@balancer-labs/v3-interfaces/contracts/solidity-utils/misc/IWETH.sol";
import { IRouter } from "@balancer-labs/v3-interfaces/contracts/vault/IRouter.sol";
import { IVault } from "@balancer-labs/v3-interfaces/contracts/vault/IVault.sol";
<<<<<<< HEAD
import "@balancer-labs/v3-interfaces/contracts/vault/VaultTypes.sol";
import "@balancer-labs/v3-interfaces/contracts/vault/RouterTypes.sol";

import { RouterHooks } from "./RouterHooks.sol";
import { RouterQueries } from "./RouterQueries.sol";
=======
import "@balancer-labs/v3-interfaces/contracts/vault/RouterTypes.sol";

import { RouterQueries } from "./RouterQueries.sol";
import { RouterHooks } from "./RouterHooks.sol";
>>>>>>> 9b606dc4

/**
 * @notice Entrypoint for swaps, liquidity operations, and corresponding queries.
 * @dev The external API functions unlock the Vault, which calls back into the corresponding hook functions.
 * These interact with the Vault, transfer tokens, settle accounting, and handle wrapping and unwrapping ETH.
 */
contract Router is IRouter, RouterQueries {
    constructor(
        IVault vault,
        IWETH weth,
        IPermit2 permit2,
        string memory routerVersion
<<<<<<< HEAD
    ) RouterQueries(vault, weth, permit2, false, routerVersion) {
=======
    ) RouterQueries(vault, weth, permit2, routerVersion) {
>>>>>>> 9b606dc4
        // solhint-disable-previous-line no-empty-blocks
    }

    /*******************************************************************************
                                Pool Initialization
    *******************************************************************************/

    /// @inheritdoc IRouter
    function initialize(
        address pool,
        IERC20[] memory tokens,
        uint256[] memory exactAmountsIn,
        uint256 minBptAmountOut,
        bool wethIsEth,
        bytes memory userData
    ) external payable saveSender(msg.sender) returns (uint256 bptAmountOut) {
        return
            abi.decode(
                _vault.unlock(
                    abi.encodeCall(
                        RouterHooks.initializeHook,
                        InitializeHookParams({
                            sender: msg.sender,
                            pool: pool,
                            tokens: tokens,
                            exactAmountsIn: exactAmountsIn,
                            minBptAmountOut: minBptAmountOut,
                            wethIsEth: wethIsEth,
                            userData: userData
                        })
                    )
                ),
                (uint256)
            );
    }

    /***************************************************************************
                                   Add Liquidity
    ***************************************************************************/

    /// @inheritdoc IRouter
    function addLiquidityProportional(
        address pool,
        uint256[] memory maxAmountsIn,
        uint256 exactBptAmountOut,
        bool wethIsEth,
        bytes memory userData
    ) external payable saveSender(msg.sender) returns (uint256[] memory amountsIn) {
        (amountsIn, , ) = abi.decode(
            _vault.unlock(
                abi.encodeCall(
                    RouterHooks.addLiquidityHook,
                    AddLiquidityHookParams({
                        sender: msg.sender,
                        pool: pool,
                        maxAmountsIn: maxAmountsIn,
                        minBptAmountOut: exactBptAmountOut,
                        kind: AddLiquidityKind.PROPORTIONAL,
                        wethIsEth: wethIsEth,
                        userData: userData
                    })
                )
            ),
            (uint256[], uint256, bytes)
        );
    }

    /// @inheritdoc IRouter
    function addLiquidityUnbalanced(
        address pool,
        uint256[] memory exactAmountsIn,
        uint256 minBptAmountOut,
        bool wethIsEth,
        bytes memory userData
    ) external payable saveSender(msg.sender) returns (uint256 bptAmountOut) {
        (, bptAmountOut, ) = abi.decode(
            _vault.unlock(
                abi.encodeCall(
                    RouterHooks.addLiquidityHook,
                    AddLiquidityHookParams({
                        sender: msg.sender,
                        pool: pool,
                        maxAmountsIn: exactAmountsIn,
                        minBptAmountOut: minBptAmountOut,
                        kind: AddLiquidityKind.UNBALANCED,
                        wethIsEth: wethIsEth,
                        userData: userData
                    })
                )
            ),
            (uint256[], uint256, bytes)
        );
    }

    /// @inheritdoc IRouter
    function addLiquiditySingleTokenExactOut(
        address pool,
        IERC20 tokenIn,
        uint256 maxAmountIn,
        uint256 exactBptAmountOut,
        bool wethIsEth,
        bytes memory userData
    ) external payable saveSender(msg.sender) returns (uint256 amountIn) {
        (uint256[] memory maxAmountsIn, uint256 tokenIndex) = _getSingleInputArrayAndTokenIndex(
            pool,
            tokenIn,
            maxAmountIn
        );

        (uint256[] memory amountsIn, , ) = abi.decode(
            _vault.unlock(
                abi.encodeCall(
                    RouterHooks.addLiquidityHook,
                    AddLiquidityHookParams({
                        sender: msg.sender,
                        pool: pool,
                        maxAmountsIn: maxAmountsIn,
                        minBptAmountOut: exactBptAmountOut,
                        kind: AddLiquidityKind.SINGLE_TOKEN_EXACT_OUT,
                        wethIsEth: wethIsEth,
                        userData: userData
                    })
                )
            ),
            (uint256[], uint256, bytes)
        );

        return amountsIn[tokenIndex];
    }

    /// @inheritdoc IRouter
    function donate(
        address pool,
        uint256[] memory amountsIn,
        bool wethIsEth,
        bytes memory userData
    ) external payable saveSender(msg.sender) {
        _vault.unlock(
            abi.encodeCall(
                RouterHooks.addLiquidityHook,
                AddLiquidityHookParams({
                    sender: msg.sender,
                    pool: pool,
                    maxAmountsIn: amountsIn,
                    minBptAmountOut: 0,
                    kind: AddLiquidityKind.DONATION,
                    wethIsEth: wethIsEth,
                    userData: userData
                })
            )
        );
    }

    /// @inheritdoc IRouter
    function addLiquidityCustom(
        address pool,
        uint256[] memory maxAmountsIn,
        uint256 minBptAmountOut,
        bool wethIsEth,
        bytes memory userData
    )
        external
        payable
        saveSender(msg.sender)
        returns (uint256[] memory amountsIn, uint256 bptAmountOut, bytes memory returnData)
    {
        return
            abi.decode(
                _vault.unlock(
                    abi.encodeCall(
                        RouterHooks.addLiquidityHook,
                        AddLiquidityHookParams({
                            sender: msg.sender,
                            pool: pool,
                            maxAmountsIn: maxAmountsIn,
                            minBptAmountOut: minBptAmountOut,
                            kind: AddLiquidityKind.CUSTOM,
                            wethIsEth: wethIsEth,
                            userData: userData
                        })
                    )
                ),
                (uint256[], uint256, bytes)
            );
    }

    /***************************************************************************
                                 Remove Liquidity
    ***************************************************************************/

    /// @inheritdoc IRouter
    function removeLiquidityProportional(
        address pool,
        uint256 exactBptAmountIn,
        uint256[] memory minAmountsOut,
        bool wethIsEth,
        bytes memory userData
    ) external payable saveSender(msg.sender) returns (uint256[] memory amountsOut) {
        (, amountsOut, ) = abi.decode(
            _vault.unlock(
                abi.encodeCall(
                    RouterHooks.removeLiquidityHook,
                    RemoveLiquidityHookParams({
                        sender: msg.sender,
                        pool: pool,
                        minAmountsOut: minAmountsOut,
                        maxBptAmountIn: exactBptAmountIn,
                        kind: RemoveLiquidityKind.PROPORTIONAL,
                        wethIsEth: wethIsEth,
                        userData: userData
                    })
                )
            ),
            (uint256, uint256[], bytes)
        );
    }

    /// @inheritdoc IRouter
    function removeLiquiditySingleTokenExactIn(
        address pool,
        uint256 exactBptAmountIn,
        IERC20 tokenOut,
        uint256 minAmountOut,
        bool wethIsEth,
        bytes memory userData
    ) external payable saveSender(msg.sender) returns (uint256 amountOut) {
        (uint256[] memory minAmountsOut, uint256 tokenIndex) = _getSingleInputArrayAndTokenIndex(
            pool,
            tokenOut,
            minAmountOut
        );

        (, uint256[] memory amountsOut, ) = abi.decode(
            _vault.unlock(
                abi.encodeCall(
                    RouterHooks.removeLiquidityHook,
                    RemoveLiquidityHookParams({
                        sender: msg.sender,
                        pool: pool,
                        minAmountsOut: minAmountsOut,
                        maxBptAmountIn: exactBptAmountIn,
                        kind: RemoveLiquidityKind.SINGLE_TOKEN_EXACT_IN,
                        wethIsEth: wethIsEth,
                        userData: userData
                    })
                )
            ),
            (uint256, uint256[], bytes)
        );

        return amountsOut[tokenIndex];
    }

    /// @inheritdoc IRouter
    function removeLiquiditySingleTokenExactOut(
        address pool,
        uint256 maxBptAmountIn,
        IERC20 tokenOut,
        uint256 exactAmountOut,
        bool wethIsEth,
        bytes memory userData
    ) external payable saveSender(msg.sender) returns (uint256 bptAmountIn) {
        (uint256[] memory minAmountsOut, ) = _getSingleInputArrayAndTokenIndex(pool, tokenOut, exactAmountOut);

        (bptAmountIn, , ) = abi.decode(
            _vault.unlock(
                abi.encodeCall(
                    RouterHooks.removeLiquidityHook,
                    RemoveLiquidityHookParams({
                        sender: msg.sender,
                        pool: pool,
                        minAmountsOut: minAmountsOut,
                        maxBptAmountIn: maxBptAmountIn,
                        kind: RemoveLiquidityKind.SINGLE_TOKEN_EXACT_OUT,
                        wethIsEth: wethIsEth,
                        userData: userData
                    })
                )
            ),
            (uint256, uint256[], bytes)
        );

        return bptAmountIn;
    }

    /// @inheritdoc IRouter
    function removeLiquidityCustom(
        address pool,
        uint256 maxBptAmountIn,
        uint256[] memory minAmountsOut,
        bool wethIsEth,
        bytes memory userData
    )
        external
        payable
        saveSender(msg.sender)
        returns (uint256 bptAmountIn, uint256[] memory amountsOut, bytes memory returnData)
    {
        return
            abi.decode(
                _vault.unlock(
                    abi.encodeCall(
                        RouterHooks.removeLiquidityHook,
                        RemoveLiquidityHookParams({
                            sender: msg.sender,
                            pool: pool,
                            minAmountsOut: minAmountsOut,
                            maxBptAmountIn: maxBptAmountIn,
                            kind: RemoveLiquidityKind.CUSTOM,
                            wethIsEth: wethIsEth,
                            userData: userData
                        })
                    )
                ),
                (uint256, uint256[], bytes)
            );
    }

    /// @inheritdoc IRouter
    function removeLiquidityRecovery(
        address pool,
        uint256 exactBptAmountIn,
        uint256[] memory minAmountsOut
    ) external payable returns (uint256[] memory amountsOut) {
        amountsOut = abi.decode(
            _vault.unlock(
                abi.encodeCall(
                    RouterHooks.removeLiquidityRecoveryHook,
                    (pool, msg.sender, exactBptAmountIn, minAmountsOut)
                )
            ),
            (uint256[])
        );
    }

    /***************************************************************************
                                       Swaps
    ***************************************************************************/

    /// @inheritdoc IRouter
    function swapSingleTokenExactIn(
        address pool,
        IERC20 tokenIn,
        IERC20 tokenOut,
        uint256 exactAmountIn,
        uint256 minAmountOut,
        uint256 deadline,
        bool wethIsEth,
        bytes calldata userData
    ) external payable saveSender(msg.sender) returns (uint256) {
        return
            abi.decode(
                _vault.unlock(
                    abi.encodeCall(
                        RouterHooks.swapSingleTokenHook,
                        SwapSingleTokenHookParams({
                            sender: msg.sender,
                            kind: SwapKind.EXACT_IN,
                            pool: pool,
                            tokenIn: tokenIn,
                            tokenOut: tokenOut,
                            amountGiven: exactAmountIn,
                            limit: minAmountOut,
                            deadline: deadline,
                            wethIsEth: wethIsEth,
                            userData: userData
                        })
                    )
                ),
                (uint256)
            );
    }

    /// @inheritdoc IRouter
    function swapSingleTokenExactOut(
        address pool,
        IERC20 tokenIn,
        IERC20 tokenOut,
        uint256 exactAmountOut,
        uint256 maxAmountIn,
        uint256 deadline,
        bool wethIsEth,
        bytes calldata userData
    ) external payable saveSender(msg.sender) returns (uint256) {
        return
            abi.decode(
                _vault.unlock(
                    abi.encodeCall(
                        RouterHooks.swapSingleTokenHook,
                        SwapSingleTokenHookParams({
                            sender: msg.sender,
                            kind: SwapKind.EXACT_OUT,
                            pool: pool,
                            tokenIn: tokenIn,
                            tokenOut: tokenOut,
                            amountGiven: exactAmountOut,
                            limit: maxAmountIn,
                            deadline: deadline,
                            wethIsEth: wethIsEth,
                            userData: userData
                        })
                    )
                ),
                (uint256)
            );
    }
}<|MERGE_RESOLUTION|>--- conflicted
+++ resolved
@@ -8,18 +8,10 @@
 import { IWETH } from "@balancer-labs/v3-interfaces/contracts/solidity-utils/misc/IWETH.sol";
 import { IRouter } from "@balancer-labs/v3-interfaces/contracts/vault/IRouter.sol";
 import { IVault } from "@balancer-labs/v3-interfaces/contracts/vault/IVault.sol";
-<<<<<<< HEAD
-import "@balancer-labs/v3-interfaces/contracts/vault/VaultTypes.sol";
-import "@balancer-labs/v3-interfaces/contracts/vault/RouterTypes.sol";
-
-import { RouterHooks } from "./RouterHooks.sol";
-import { RouterQueries } from "./RouterQueries.sol";
-=======
 import "@balancer-labs/v3-interfaces/contracts/vault/RouterTypes.sol";
 
 import { RouterQueries } from "./RouterQueries.sol";
 import { RouterHooks } from "./RouterHooks.sol";
->>>>>>> 9b606dc4
 
 /**
  * @notice Entrypoint for swaps, liquidity operations, and corresponding queries.
@@ -32,11 +24,7 @@
         IWETH weth,
         IPermit2 permit2,
         string memory routerVersion
-<<<<<<< HEAD
     ) RouterQueries(vault, weth, permit2, false, routerVersion) {
-=======
-    ) RouterQueries(vault, weth, permit2, routerVersion) {
->>>>>>> 9b606dc4
         // solhint-disable-previous-line no-empty-blocks
     }
 
