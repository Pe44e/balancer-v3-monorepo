// SPDX-License-Identifier: GPL-3.0-or-later

pragma solidity ^0.8.24;

import { IERC4626 } from "@openzeppelin/contracts/interfaces/IERC4626.sol";
import { SafeCast } from "@openzeppelin/contracts/utils/math/SafeCast.sol";
import { IERC20 } from "@openzeppelin/contracts/token/ERC20/IERC20.sol";
import { Address } from "@openzeppelin/contracts/utils/Address.sol";
import { Proxy } from "@openzeppelin/contracts/proxy/Proxy.sol";

import { IPermit2 } from "permit2/src/interfaces/IPermit2.sol";

import { IWETH } from "@balancer-labs/v3-interfaces/contracts/solidity-utils/misc/IWETH.sol";
import { IRouterCommon } from "@balancer-labs/v3-interfaces/contracts/vault/IRouterCommon.sol";
import { IRouterMain } from "@balancer-labs/v3-interfaces/contracts/vault/IRouterMain.sol";
import { IRouterExtension } from "@balancer-labs/v3-interfaces/contracts/vault/IRouterExtension.sol";
import { IVault } from "@balancer-labs/v3-interfaces/contracts/vault/IVault.sol";
import "@balancer-labs/v3-interfaces/contracts/vault/VaultTypes.sol";

import {
    ReentrancyGuardTransient
} from "@balancer-labs/v3-solidity-utils/contracts/openzeppelin/ReentrancyGuardTransient.sol";

import { RouterCommon } from "./RouterCommon.sol";

/**
 * @notice Entrypoint for swaps, liquidity operations, and corresponding queries.
 * @dev The external API functions unlock the Vault, which calls back into the corresponding hook functions.
 * These interact with the Vault, transfer tokens, settle accounting, and handle wrapping and unwrapping ETH.
 */
contract Router is IRouterMain, RouterCommon, ReentrancyGuardTransient, Proxy {
    using Address for address payable;
    using SafeCast for *;

<<<<<<< HEAD
    // Local reference to the Proxy pattern Router extension contract.
    IRouterExtension private immutable _routerExtension;

=======
>>>>>>> 1e477cdc
    constructor(
        IVault vault,
        IWETH weth,
        IPermit2 permit2,
<<<<<<< HEAD
        IRouterExtension routerExtension
    ) RouterCommon(vault, weth, permit2) {
        _routerExtension = routerExtension;
=======
        string memory version
    ) RouterCommon(vault, weth, permit2, version) {
        // solhint-disable-previous-line no-empty-blocks
>>>>>>> 1e477cdc
    }

    /*******************************************************************************
                                Pool Initialization
    *******************************************************************************/

    /// @inheritdoc IRouterMain
    function initialize(
        address pool,
        IERC20[] memory tokens,
        uint256[] memory exactAmountsIn,
        uint256 minBptAmountOut,
        bool wethIsEth,
        bytes memory userData
    ) external payable returns (uint256 bptAmountOut) {
        return
            abi.decode(
                _vault.unlock(
                    abi.encodeCall(
                        Router.initializeHook,
                        InitializeHookParams({
                            sender: msg.sender,
                            pool: pool,
                            tokens: tokens,
                            exactAmountsIn: exactAmountsIn,
                            minBptAmountOut: minBptAmountOut,
                            wethIsEth: wethIsEth,
                            userData: userData
                        })
                    )
                ),
                (uint256)
            );
    }

    /// @inheritdoc IRouterMain
    function initializeHook(
        InitializeHookParams calldata params
    ) external nonReentrant onlyVault returns (uint256 bptAmountOut) {
        bptAmountOut = _vault.initialize(
            params.pool,
            params.sender,
            params.tokens,
            params.exactAmountsIn,
            params.minBptAmountOut,
            params.userData
        );

        for (uint256 i = 0; i < params.tokens.length; ++i) {
            IERC20 token = params.tokens[i];
            uint256 amountIn = params.exactAmountsIn[i];

            if (amountIn == 0) {
                continue;
            }

            // There can be only one WETH token in the pool.
            if (params.wethIsEth && address(token) == address(_weth)) {
                if (address(this).balance < amountIn) {
                    revert InsufficientEth();
                }

                _weth.deposit{ value: amountIn }();
                // Transfer WETH from the Router to the Vault.
                _weth.transfer(address(_vault), amountIn);
                _vault.settle(_weth, amountIn);
            } else {
                // Transfer tokens from the user to the Vault.
                // Any value over MAX_UINT128 would revert above in `initialize`, so this SafeCast shouldn't be
                // necessary. Done out of an abundance of caution.
                _permit2.transferFrom(params.sender, address(_vault), amountIn.toUint160(), address(token));
                _vault.settle(token, amountIn);
            }
        }

        // Return ETH dust.
        _returnEth(params.sender);
    }

    /***************************************************************************
                                   Add Liquidity
    ***************************************************************************/

    /// @inheritdoc IRouterMain
    function addLiquidityProportional(
        address pool,
        uint256[] memory maxAmountsIn,
        uint256 exactBptAmountOut,
        bool wethIsEth,
        bytes memory userData
    ) external payable saveSender(msg.sender) returns (uint256[] memory amountsIn) {
        (amountsIn, , ) = abi.decode(
            _vault.unlock(
                abi.encodeCall(
                    Router.addLiquidityHook,
                    AddLiquidityHookParams({
                        sender: msg.sender,
                        pool: pool,
                        maxAmountsIn: maxAmountsIn,
                        minBptAmountOut: exactBptAmountOut,
                        kind: AddLiquidityKind.PROPORTIONAL,
                        wethIsEth: wethIsEth,
                        userData: userData
                    })
                )
            ),
            (uint256[], uint256, bytes)
        );
    }

    /// @inheritdoc IRouterMain
    function addLiquidityUnbalanced(
        address pool,
        uint256[] memory exactAmountsIn,
        uint256 minBptAmountOut,
        bool wethIsEth,
        bytes memory userData
    ) external payable saveSender(msg.sender) returns (uint256 bptAmountOut) {
        (, bptAmountOut, ) = abi.decode(
            _vault.unlock(
                abi.encodeCall(
                    Router.addLiquidityHook,
                    AddLiquidityHookParams({
                        sender: msg.sender,
                        pool: pool,
                        maxAmountsIn: exactAmountsIn,
                        minBptAmountOut: minBptAmountOut,
                        kind: AddLiquidityKind.UNBALANCED,
                        wethIsEth: wethIsEth,
                        userData: userData
                    })
                )
            ),
            (uint256[], uint256, bytes)
        );
    }

    /// @inheritdoc IRouterMain
    function addLiquiditySingleTokenExactOut(
        address pool,
        IERC20 tokenIn,
        uint256 maxAmountIn,
        uint256 exactBptAmountOut,
        bool wethIsEth,
        bytes memory userData
    ) external payable saveSender(msg.sender) returns (uint256 amountIn) {
        (uint256[] memory maxAmountsIn, uint256 tokenIndex) = _getSingleInputArrayAndTokenIndex(
            pool,
            tokenIn,
            maxAmountIn
        );

        (uint256[] memory amountsIn, , ) = abi.decode(
            _vault.unlock(
                abi.encodeCall(
                    Router.addLiquidityHook,
                    AddLiquidityHookParams({
                        sender: msg.sender,
                        pool: pool,
                        maxAmountsIn: maxAmountsIn,
                        minBptAmountOut: exactBptAmountOut,
                        kind: AddLiquidityKind.SINGLE_TOKEN_EXACT_OUT,
                        wethIsEth: wethIsEth,
                        userData: userData
                    })
                )
            ),
            (uint256[], uint256, bytes)
        );

        return amountsIn[tokenIndex];
    }

    /// @inheritdoc IRouterMain
    function donate(
        address pool,
        uint256[] memory amountsIn,
        bool wethIsEth,
        bytes memory userData
    ) external payable saveSender(msg.sender) {
        _vault.unlock(
            abi.encodeCall(
                Router.addLiquidityHook,
                AddLiquidityHookParams({
                    sender: msg.sender,
                    pool: pool,
                    maxAmountsIn: amountsIn,
                    minBptAmountOut: 0,
                    kind: AddLiquidityKind.DONATION,
                    wethIsEth: wethIsEth,
                    userData: userData
                })
            )
        );
    }

    /// @inheritdoc IRouterMain
    function addLiquidityCustom(
        address pool,
        uint256[] memory maxAmountsIn,
        uint256 minBptAmountOut,
        bool wethIsEth,
        bytes memory userData
    )
        external
        payable
        saveSender(msg.sender)
        returns (uint256[] memory amountsIn, uint256 bptAmountOut, bytes memory returnData)
    {
        return
            abi.decode(
                _vault.unlock(
                    abi.encodeCall(
                        Router.addLiquidityHook,
                        AddLiquidityHookParams({
                            sender: msg.sender,
                            pool: pool,
                            maxAmountsIn: maxAmountsIn,
                            minBptAmountOut: minBptAmountOut,
                            kind: AddLiquidityKind.CUSTOM,
                            wethIsEth: wethIsEth,
                            userData: userData
                        })
                    )
                ),
                (uint256[], uint256, bytes)
            );
    }

    /// @inheritdoc IRouterMain
    function addLiquidityHook(
        AddLiquidityHookParams calldata params
    )
        external
        nonReentrant
        onlyVault
        returns (uint256[] memory amountsIn, uint256 bptAmountOut, bytes memory returnData)
    {
        (amountsIn, bptAmountOut, returnData) = _vault.addLiquidity(
            AddLiquidityParams({
                pool: params.pool,
                to: params.sender,
                maxAmountsIn: params.maxAmountsIn,
                minBptAmountOut: params.minBptAmountOut,
                kind: params.kind,
                userData: params.userData
            })
        );

        // maxAmountsIn length is checked against tokens length at the Vault.
        IERC20[] memory tokens = _vault.getPoolTokens(params.pool);

        for (uint256 i = 0; i < tokens.length; ++i) {
            IERC20 token = tokens[i];
            uint256 amountIn = amountsIn[i];

            if (amountIn == 0) {
                continue;
            }

            // There can be only one WETH token in the pool.
            if (params.wethIsEth && address(token) == address(_weth)) {
                if (address(this).balance < amountIn) {
                    revert InsufficientEth();
                }

                _weth.deposit{ value: amountIn }();
                _weth.transfer(address(_vault), amountIn);
                _vault.settle(_weth, amountIn);
            } else {
                // Any value over MAX_UINT128 would revert above in `addLiquidity`, so this SafeCast shouldn't be
                // necessary. Done out of an abundance of caution.
                _permit2.transferFrom(params.sender, address(_vault), amountIn.toUint160(), address(token));
                _vault.settle(token, amountIn);
            }
        }

        // Send remaining ETH to the user.
        _returnEth(params.sender);
    }

    /***************************************************************************
                                 Remove Liquidity
    ***************************************************************************/

    /// @inheritdoc IRouterMain
    function removeLiquidityProportional(
        address pool,
        uint256 exactBptAmountIn,
        uint256[] memory minAmountsOut,
        bool wethIsEth,
        bytes memory userData
    ) external payable saveSender(msg.sender) returns (uint256[] memory amountsOut) {
        (, amountsOut, ) = abi.decode(
            _vault.unlock(
                abi.encodeCall(
                    Router.removeLiquidityHook,
                    RemoveLiquidityHookParams({
                        sender: msg.sender,
                        pool: pool,
                        minAmountsOut: minAmountsOut,
                        maxBptAmountIn: exactBptAmountIn,
                        kind: RemoveLiquidityKind.PROPORTIONAL,
                        wethIsEth: wethIsEth,
                        userData: userData
                    })
                )
            ),
            (uint256, uint256[], bytes)
        );
    }

    /// @inheritdoc IRouterMain
    function removeLiquiditySingleTokenExactIn(
        address pool,
        uint256 exactBptAmountIn,
        IERC20 tokenOut,
        uint256 minAmountOut,
        bool wethIsEth,
        bytes memory userData
    ) external payable saveSender(msg.sender) returns (uint256 amountOut) {
        (uint256[] memory minAmountsOut, uint256 tokenIndex) = _getSingleInputArrayAndTokenIndex(
            pool,
            tokenOut,
            minAmountOut
        );

        (, uint256[] memory amountsOut, ) = abi.decode(
            _vault.unlock(
                abi.encodeCall(
                    Router.removeLiquidityHook,
                    RemoveLiquidityHookParams({
                        sender: msg.sender,
                        pool: pool,
                        minAmountsOut: minAmountsOut,
                        maxBptAmountIn: exactBptAmountIn,
                        kind: RemoveLiquidityKind.SINGLE_TOKEN_EXACT_IN,
                        wethIsEth: wethIsEth,
                        userData: userData
                    })
                )
            ),
            (uint256, uint256[], bytes)
        );

        return amountsOut[tokenIndex];
    }

    /// @inheritdoc IRouterMain
    function removeLiquiditySingleTokenExactOut(
        address pool,
        uint256 maxBptAmountIn,
        IERC20 tokenOut,
        uint256 exactAmountOut,
        bool wethIsEth,
        bytes memory userData
    ) external payable saveSender(msg.sender) returns (uint256 bptAmountIn) {
        (uint256[] memory minAmountsOut, ) = _getSingleInputArrayAndTokenIndex(pool, tokenOut, exactAmountOut);

        (bptAmountIn, , ) = abi.decode(
            _vault.unlock(
                abi.encodeCall(
                    Router.removeLiquidityHook,
                    RemoveLiquidityHookParams({
                        sender: msg.sender,
                        pool: pool,
                        minAmountsOut: minAmountsOut,
                        maxBptAmountIn: maxBptAmountIn,
                        kind: RemoveLiquidityKind.SINGLE_TOKEN_EXACT_OUT,
                        wethIsEth: wethIsEth,
                        userData: userData
                    })
                )
            ),
            (uint256, uint256[], bytes)
        );

        return bptAmountIn;
    }

    /// @inheritdoc IRouterMain
    function removeLiquidityCustom(
        address pool,
        uint256 maxBptAmountIn,
        uint256[] memory minAmountsOut,
        bool wethIsEth,
        bytes memory userData
    )
        external
        payable
        saveSender(msg.sender)
        returns (uint256 bptAmountIn, uint256[] memory amountsOut, bytes memory returnData)
    {
        return
            abi.decode(
                _vault.unlock(
                    abi.encodeCall(
                        Router.removeLiquidityHook,
                        RemoveLiquidityHookParams({
                            sender: msg.sender,
                            pool: pool,
                            minAmountsOut: minAmountsOut,
                            maxBptAmountIn: maxBptAmountIn,
                            kind: RemoveLiquidityKind.CUSTOM,
                            wethIsEth: wethIsEth,
                            userData: userData
                        })
                    )
                ),
                (uint256, uint256[], bytes)
            );
    }

    /// @inheritdoc IRouterMain
    function removeLiquidityRecovery(
        address pool,
        uint256 exactBptAmountIn
    ) external payable returns (uint256[] memory amountsOut) {
        amountsOut = abi.decode(
            _vault.unlock(abi.encodeCall(Router.removeLiquidityRecoveryHook, (pool, msg.sender, exactBptAmountIn))),
            (uint256[])
        );
    }

    /// @inheritdoc IRouterMain
    function removeLiquidityHook(
        RemoveLiquidityHookParams calldata params
    )
        external
        nonReentrant
        onlyVault
        returns (uint256 bptAmountIn, uint256[] memory amountsOut, bytes memory returnData)
    {
        (bptAmountIn, amountsOut, returnData) = _vault.removeLiquidity(
            RemoveLiquidityParams({
                pool: params.pool,
                from: params.sender,
                maxBptAmountIn: params.maxBptAmountIn,
                minAmountsOut: params.minAmountsOut,
                kind: params.kind,
                userData: params.userData
            })
        );

        // minAmountsOut length is checked against tokens length at the Vault.
        IERC20[] memory tokens = _vault.getPoolTokens(params.pool);

        for (uint256 i = 0; i < tokens.length; ++i) {
            uint256 amountOut = amountsOut[i];
            if (amountOut == 0) {
                continue;
            }

            IERC20 token = tokens[i];

            // There can be only one WETH token in the pool.
            if (params.wethIsEth && address(token) == address(_weth)) {
                // Send WETH here and unwrap to native ETH.
                _vault.sendTo(_weth, address(this), amountOut);
                _weth.withdraw(amountOut);
                // Send ETH to sender.
                payable(params.sender).sendValue(amountOut);
            } else {
                // Transfer the token to the sender (amountOut).
                _vault.sendTo(token, params.sender, amountOut);
            }
        }

        _returnEth(params.sender);
    }

    /// @inheritdoc IRouterMain
    function removeLiquidityRecoveryHook(
        address pool,
        address sender,
        uint256 exactBptAmountIn
    ) external nonReentrant onlyVault returns (uint256[] memory amountsOut) {
        amountsOut = _vault.removeLiquidityRecovery(pool, sender, exactBptAmountIn);

        IERC20[] memory tokens = _vault.getPoolTokens(pool);

        for (uint256 i = 0; i < tokens.length; ++i) {
            uint256 amountOut = amountsOut[i];
            if (amountOut > 0) {
                // Transfer the token to the sender (amountOut).
                _vault.sendTo(tokens[i], sender, amountOut);
            }
        }

        _returnEth(sender);
    }

    /***************************************************************************
                                       Swaps
    ***************************************************************************/

    /// @inheritdoc IRouterMain
    function swapSingleTokenExactIn(
        address pool,
        IERC20 tokenIn,
        IERC20 tokenOut,
        uint256 exactAmountIn,
        uint256 minAmountOut,
        uint256 deadline,
        bool wethIsEth,
        bytes calldata userData
    ) external payable saveSender(msg.sender) returns (uint256) {
        return
            abi.decode(
                _vault.unlock(
                    abi.encodeCall(
                        Router.swapSingleTokenHook,
                        IRouterCommon.SwapSingleTokenHookParams({
                            sender: msg.sender,
                            kind: SwapKind.EXACT_IN,
                            pool: pool,
                            tokenIn: tokenIn,
                            tokenOut: tokenOut,
                            amountGiven: exactAmountIn,
                            limit: minAmountOut,
                            deadline: deadline,
                            wethIsEth: wethIsEth,
                            userData: userData
                        })
                    )
                ),
                (uint256)
            );
    }

    /// @inheritdoc IRouterMain
    function swapSingleTokenExactOut(
        address pool,
        IERC20 tokenIn,
        IERC20 tokenOut,
        uint256 exactAmountOut,
        uint256 maxAmountIn,
        uint256 deadline,
        bool wethIsEth,
        bytes calldata userData
    ) external payable saveSender(msg.sender) returns (uint256) {
        return
            abi.decode(
                _vault.unlock(
                    abi.encodeCall(
                        Router.swapSingleTokenHook,
                        IRouterCommon.SwapSingleTokenHookParams({
                            sender: msg.sender,
                            kind: SwapKind.EXACT_OUT,
                            pool: pool,
                            tokenIn: tokenIn,
                            tokenOut: tokenOut,
                            amountGiven: exactAmountOut,
                            limit: maxAmountIn,
                            deadline: deadline,
                            wethIsEth: wethIsEth,
                            userData: userData
                        })
                    )
                ),
                (uint256)
            );
    }

    /// @inheritdoc IRouterMain
    function swapSingleTokenHook(
        IRouterCommon.SwapSingleTokenHookParams calldata params
    ) external nonReentrant onlyVault returns (uint256) {
        (uint256 amountCalculated, uint256 amountIn, uint256 amountOut) = _swapHook(params);

        IERC20 tokenIn = params.tokenIn;

        _takeTokenIn(params.sender, tokenIn, amountIn, params.wethIsEth);
        _sendTokenOut(params.sender, params.tokenOut, amountOut, params.wethIsEth);

        if (tokenIn == _weth) {
            // Return the rest of ETH to sender
            _returnEth(params.sender);
        }

        return amountCalculated;
    }

    /*******************************************************************************
                                  ERC4626 Buffers
    *******************************************************************************/

    /// @inheritdoc IRouterMain
    function initializeBuffer(
        IERC4626 wrappedToken,
        uint256 amountUnderlyingRaw,
        uint256 amountWrappedRaw
    ) external returns (uint256 issuedShares) {
        return
            abi.decode(
                _vault.unlock(
                    abi.encodeCall(
                        Router.initializeBufferHook,
                        (
                            wrappedToken,
                            amountUnderlyingRaw,
                            amountWrappedRaw,
                            msg.sender // sharesOwner
                        )
                    )
                ),
                (uint256)
            );
    }

    /// @inheritdoc IRouterMain
    function initializeBufferHook(
        IERC4626 wrappedToken,
        uint256 amountUnderlyingRaw,
        uint256 amountWrappedRaw,
        address sharesOwner
    ) external nonReentrant onlyVault returns (uint256 issuedShares) {
        issuedShares = _vault.initializeBuffer(wrappedToken, amountUnderlyingRaw, amountWrappedRaw, sharesOwner);
        _takeTokenIn(sharesOwner, IERC20(wrappedToken.asset()), amountUnderlyingRaw, false);
        _takeTokenIn(sharesOwner, IERC20(address(wrappedToken)), amountWrappedRaw, false);
    }

    /// @inheritdoc IRouterMain
    function addLiquidityToBuffer(
        IERC4626 wrappedToken,
        uint256 exactSharesToIssue
    ) external returns (uint256 amountUnderlyingRaw, uint256 amountWrappedRaw) {
        return
            abi.decode(
                _vault.unlock(
                    abi.encodeCall(
                        Router.addLiquidityToBufferHook,
                        (
                            wrappedToken,
                            exactSharesToIssue,
                            msg.sender // sharesOwner
                        )
                    )
                ),
                (uint256, uint256)
            );
    }

    /// @inheritdoc IRouterMain
    function addLiquidityToBufferHook(
        IERC4626 wrappedToken,
        uint256 exactSharesToIssue,
        address sharesOwner
    ) external nonReentrant onlyVault returns (uint256 amountUnderlyingRaw, uint256 amountWrappedRaw) {
        (amountUnderlyingRaw, amountWrappedRaw) = _vault.addLiquidityToBuffer(
            wrappedToken,
            exactSharesToIssue,
            sharesOwner
        );
        _takeTokenIn(sharesOwner, IERC20(wrappedToken.asset()), amountUnderlyingRaw, false);
        _takeTokenIn(sharesOwner, IERC20(address(wrappedToken)), amountWrappedRaw, false);
    }

    /*******************************************************************************
                                     Proxy handlers
    *******************************************************************************/

    /**
     * @inheritdoc Proxy
     * @dev Returns the RouterExtension contract, to which fallback requests are forwarded.
     */
    function _implementation() internal view override returns (address) {
        return address(_routerExtension);
    }

    /// @inheritdoc IRouterMain
    function getRouterExtension() external view returns (address) {
        return _implementation();
    }
}<|MERGE_RESOLUTION|>--- conflicted
+++ resolved
@@ -32,25 +32,17 @@
     using Address for address payable;
     using SafeCast for *;
 
-<<<<<<< HEAD
     // Local reference to the Proxy pattern Router extension contract.
     IRouterExtension private immutable _routerExtension;
 
-=======
->>>>>>> 1e477cdc
     constructor(
         IVault vault,
         IWETH weth,
         IPermit2 permit2,
-<<<<<<< HEAD
-        IRouterExtension routerExtension
-    ) RouterCommon(vault, weth, permit2) {
-        _routerExtension = routerExtension;
-=======
+        IRouterExtension routerExtension,
         string memory version
     ) RouterCommon(vault, weth, permit2, version) {
-        // solhint-disable-previous-line no-empty-blocks
->>>>>>> 1e477cdc
+        _routerExtension = routerExtension;
     }
 
     /*******************************************************************************
