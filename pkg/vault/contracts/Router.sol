// SPDX-License-Identifier: GPL-3.0-or-later

pragma solidity ^0.8.24;

import { IERC20 } from "@openzeppelin/contracts/token/ERC20/IERC20.sol";
import { IPermit2 } from "permit2/src/interfaces/IPermit2.sol";

import { IWETH } from "@balancer-labs/v3-interfaces/contracts/solidity-utils/misc/IWETH.sol";
import { IRouter } from "@balancer-labs/v3-interfaces/contracts/vault/IRouter.sol";
import { IVault } from "@balancer-labs/v3-interfaces/contracts/vault/IVault.sol";
import "@balancer-labs/v3-interfaces/contracts/vault/VaultTypes.sol";
import "@balancer-labs/v3-interfaces/contracts/vault/RouterTypes.sol";

import { RouterHooks } from "./RouterHooks.sol";
import { RouterQueries } from "./RouterQueries.sol";

/**
 * @notice Entrypoint for swaps, liquidity operations, and corresponding queries.
 * @dev The external API functions unlock the Vault, which calls back into the corresponding hook functions.
 * These interact with the Vault, transfer tokens, settle accounting, and handle wrapping and unwrapping ETH.
 */
contract Router is IRouter, RouterQueries {
    constructor(
        IVault vault,
        IWETH weth,
        IPermit2 permit2,
        string memory routerVersion
    ) RouterQueries(vault, weth, permit2, routerVersion) {
        // solhint-disable-previous-line no-empty-blocks
    }

    /*******************************************************************************
                                Pool Initialization
    *******************************************************************************/

    /// @inheritdoc IRouter
    function initialize(
        address pool,
        IERC20[] memory tokens,
        uint256[] memory exactAmountsIn,
        uint256 minBptAmountOut,
        bool wethIsEth,
        bytes memory userData
    ) external payable saveSender(msg.sender) returns (uint256 bptAmountOut) {
        return
            abi.decode(
                _vault.unlock(
                    abi.encodeCall(
                        RouterHooks.initializeHook,
                        InitializeHookParams({
                            sender: msg.sender,
                            pool: pool,
                            tokens: tokens,
                            exactAmountsIn: exactAmountsIn,
                            minBptAmountOut: minBptAmountOut,
                            wethIsEth: wethIsEth,
                            userData: userData
                        })
                    )
                ),
                (uint256)
            );
    }

    /***************************************************************************
                                   Add Liquidity
    ***************************************************************************/

    /// @inheritdoc IRouter
    function addLiquidityProportional(
        address pool,
        uint256[] memory maxAmountsIn,
        uint256 exactBptAmountOut,
        bool wethIsEth,
        bytes memory userData
    ) external payable saveSender(msg.sender) returns (uint256[] memory amountsIn) {
        (amountsIn, , ) = abi.decode(
            _vault.unlock(
                abi.encodeCall(
                    RouterHooks.addLiquidityHook,
                    AddLiquidityHookParams({
                        sender: msg.sender,
                        pool: pool,
                        maxAmountsIn: maxAmountsIn,
                        minBptAmountOut: exactBptAmountOut,
                        kind: AddLiquidityKind.PROPORTIONAL,
                        wethIsEth: wethIsEth,
                        userData: userData
                    })
                )
            ),
            (uint256[], uint256, bytes)
        );
    }

    /// @inheritdoc IRouter
    function addLiquidityUnbalanced(
        address pool,
        uint256[] memory exactAmountsIn,
        uint256 minBptAmountOut,
        bool wethIsEth,
        bytes memory userData
    ) external payable saveSender(msg.sender) returns (uint256 bptAmountOut) {
        (, bptAmountOut, ) = abi.decode(
            _vault.unlock(
                abi.encodeCall(
                    RouterHooks.addLiquidityHook,
                    AddLiquidityHookParams({
                        sender: msg.sender,
                        pool: pool,
                        maxAmountsIn: exactAmountsIn,
                        minBptAmountOut: minBptAmountOut,
                        kind: AddLiquidityKind.UNBALANCED,
                        wethIsEth: wethIsEth,
                        userData: userData
                    })
                )
            ),
            (uint256[], uint256, bytes)
        );
    }

    /// @inheritdoc IRouter
    function addLiquiditySingleTokenExactOut(
        address pool,
        IERC20 tokenIn,
        uint256 maxAmountIn,
        uint256 exactBptAmountOut,
        bool wethIsEth,
        bytes memory userData
    ) external payable saveSender(msg.sender) returns (uint256 amountIn) {
        (uint256[] memory maxAmountsIn, uint256 tokenIndex) = _getSingleInputArrayAndTokenIndex(
            pool,
            tokenIn,
            maxAmountIn
        );

        (uint256[] memory amountsIn, , ) = abi.decode(
            _vault.unlock(
                abi.encodeCall(
                    RouterHooks.addLiquidityHook,
                    AddLiquidityHookParams({
                        sender: msg.sender,
                        pool: pool,
                        maxAmountsIn: maxAmountsIn,
                        minBptAmountOut: exactBptAmountOut,
                        kind: AddLiquidityKind.SINGLE_TOKEN_EXACT_OUT,
                        wethIsEth: wethIsEth,
                        userData: userData
                    })
                )
            ),
            (uint256[], uint256, bytes)
        );

        return amountsIn[tokenIndex];
    }

    /// @inheritdoc IRouter
    function donate(
        address pool,
        uint256[] memory amountsIn,
        bool wethIsEth,
        bytes memory userData
    ) external payable saveSender(msg.sender) {
        _vault.unlock(
            abi.encodeCall(
                RouterHooks.addLiquidityHook,
                AddLiquidityHookParams({
                    sender: msg.sender,
                    pool: pool,
                    maxAmountsIn: amountsIn,
                    minBptAmountOut: 0,
                    kind: AddLiquidityKind.DONATION,
                    wethIsEth: wethIsEth,
                    userData: userData
                })
            )
        );
    }

    /// @inheritdoc IRouter
    function addLiquidityCustom(
        address pool,
        uint256[] memory maxAmountsIn,
        uint256 minBptAmountOut,
        bool wethIsEth,
        bytes memory userData
    )
        external
        payable
        saveSender(msg.sender)
        returns (uint256[] memory amountsIn, uint256 bptAmountOut, bytes memory returnData)
    {
        return
            abi.decode(
                _vault.unlock(
                    abi.encodeCall(
                        RouterHooks.addLiquidityHook,
                        AddLiquidityHookParams({
                            sender: msg.sender,
                            pool: pool,
                            maxAmountsIn: maxAmountsIn,
                            minBptAmountOut: minBptAmountOut,
                            kind: AddLiquidityKind.CUSTOM,
                            wethIsEth: wethIsEth,
                            userData: userData
                        })
                    )
                ),
                (uint256[], uint256, bytes)
            );
    }

<<<<<<< HEAD
    /**
     * @notice Hook for adding liquidity.
     * @dev Can only be called by the Vault.
     * @param params Add liquidity parameters (see IRouter for struct definition)
     * @return amountsIn Actual amounts in required for the join
     * @return bptAmountOut BPT amount minted in exchange for the input tokens
     * @return returnData Arbitrary data with encoded response from the pool
     */
    function addLiquidityHook(
        AddLiquidityHookParams calldata params
    )
        external
        nonReentrant
        onlyVault
        returns (uint256[] memory amountsIn, uint256 bptAmountOut, bytes memory returnData)
    {
        return _addLiquidityHook(params);
    }

    function _addLiquidityHook(
        AddLiquidityHookParams calldata params
    ) internal returns (uint256[] memory amountsIn, uint256 bptAmountOut, bytes memory returnData) {
        (amountsIn, bptAmountOut, returnData) = _vault.addLiquidity(
            AddLiquidityParams({
                pool: params.pool,
                to: params.sender,
                maxAmountsIn: params.maxAmountsIn,
                minBptAmountOut: params.minBptAmountOut,
                kind: params.kind,
                userData: params.userData
            })
        );

        // maxAmountsIn length is checked against tokens length at the Vault.
        IERC20[] memory tokens = _vault.getPoolTokens(params.pool);

        for (uint256 i = 0; i < tokens.length; ++i) {
            IERC20 token = tokens[i];
            uint256 amountIn = amountsIn[i];

            if (amountIn == 0) {
                continue;
            }

            // There can be only one WETH token in the pool.
            if (params.wethIsEth && address(token) == address(_weth)) {
                _weth.wrapEthAndSettle(_vault, amountIn);
            } else {
                // Any value over MAX_UINT128 would revert above in `addLiquidity`, so this SafeCast shouldn't be
                // necessary. Done out of an abundance of caution.
                _permit2.transferFrom(params.sender, address(_vault), amountIn.toUint160(), address(token));
                _vault.settle(token, amountIn);
            }
        }

        // Send remaining ETH to the user.
        _returnEth(params.sender);
    }

=======
>>>>>>> 4fbd5f6a
    /***************************************************************************
                                 Remove Liquidity
    ***************************************************************************/

    /// @inheritdoc IRouter
    function removeLiquidityProportional(
        address pool,
        uint256 exactBptAmountIn,
        uint256[] memory minAmountsOut,
        bool wethIsEth,
        bytes memory userData
    ) external payable saveSender(msg.sender) returns (uint256[] memory amountsOut) {
        (, amountsOut, ) = abi.decode(
            _vault.unlock(
                abi.encodeCall(
                    RouterHooks.removeLiquidityHook,
                    RemoveLiquidityHookParams({
                        sender: msg.sender,
                        pool: pool,
                        minAmountsOut: minAmountsOut,
                        maxBptAmountIn: exactBptAmountIn,
                        kind: RemoveLiquidityKind.PROPORTIONAL,
                        wethIsEth: wethIsEth,
                        userData: userData
                    })
                )
            ),
            (uint256, uint256[], bytes)
        );
    }

    /// @inheritdoc IRouter
    function removeLiquiditySingleTokenExactIn(
        address pool,
        uint256 exactBptAmountIn,
        IERC20 tokenOut,
        uint256 minAmountOut,
        bool wethIsEth,
        bytes memory userData
    ) external payable saveSender(msg.sender) returns (uint256 amountOut) {
        (uint256[] memory minAmountsOut, uint256 tokenIndex) = _getSingleInputArrayAndTokenIndex(
            pool,
            tokenOut,
            minAmountOut
        );

        (, uint256[] memory amountsOut, ) = abi.decode(
            _vault.unlock(
                abi.encodeCall(
                    RouterHooks.removeLiquidityHook,
                    RemoveLiquidityHookParams({
                        sender: msg.sender,
                        pool: pool,
                        minAmountsOut: minAmountsOut,
                        maxBptAmountIn: exactBptAmountIn,
                        kind: RemoveLiquidityKind.SINGLE_TOKEN_EXACT_IN,
                        wethIsEth: wethIsEth,
                        userData: userData
                    })
                )
            ),
            (uint256, uint256[], bytes)
        );

        return amountsOut[tokenIndex];
    }

    /// @inheritdoc IRouter
    function removeLiquiditySingleTokenExactOut(
        address pool,
        uint256 maxBptAmountIn,
        IERC20 tokenOut,
        uint256 exactAmountOut,
        bool wethIsEth,
        bytes memory userData
    ) external payable saveSender(msg.sender) returns (uint256 bptAmountIn) {
        (uint256[] memory minAmountsOut, ) = _getSingleInputArrayAndTokenIndex(pool, tokenOut, exactAmountOut);

        (bptAmountIn, , ) = abi.decode(
            _vault.unlock(
                abi.encodeCall(
                    RouterHooks.removeLiquidityHook,
                    RemoveLiquidityHookParams({
                        sender: msg.sender,
                        pool: pool,
                        minAmountsOut: minAmountsOut,
                        maxBptAmountIn: maxBptAmountIn,
                        kind: RemoveLiquidityKind.SINGLE_TOKEN_EXACT_OUT,
                        wethIsEth: wethIsEth,
                        userData: userData
                    })
                )
            ),
            (uint256, uint256[], bytes)
        );

        return bptAmountIn;
    }

    /// @inheritdoc IRouter
    function removeLiquidityCustom(
        address pool,
        uint256 maxBptAmountIn,
        uint256[] memory minAmountsOut,
        bool wethIsEth,
        bytes memory userData
    )
        external
        payable
        saveSender(msg.sender)
        returns (uint256 bptAmountIn, uint256[] memory amountsOut, bytes memory returnData)
    {
        return
            abi.decode(
                _vault.unlock(
                    abi.encodeCall(
                        RouterHooks.removeLiquidityHook,
                        RemoveLiquidityHookParams({
                            sender: msg.sender,
                            pool: pool,
                            minAmountsOut: minAmountsOut,
                            maxBptAmountIn: maxBptAmountIn,
                            kind: RemoveLiquidityKind.CUSTOM,
                            wethIsEth: wethIsEth,
                            userData: userData
                        })
                    )
                ),
                (uint256, uint256[], bytes)
            );
    }

    /// @inheritdoc IRouter
    function removeLiquidityRecovery(
        address pool,
        uint256 exactBptAmountIn,
        uint256[] memory minAmountsOut
    ) external payable returns (uint256[] memory amountsOut) {
        amountsOut = abi.decode(
            _vault.unlock(
                abi.encodeCall(
                    RouterHooks.removeLiquidityRecoveryHook,
                    (pool, msg.sender, exactBptAmountIn, minAmountsOut)
                )
            ),
            (uint256[])
        );
    }

    /***************************************************************************
                                       Swaps
    ***************************************************************************/

    /// @inheritdoc IRouter
    function swapSingleTokenExactIn(
        address pool,
        IERC20 tokenIn,
        IERC20 tokenOut,
        uint256 exactAmountIn,
        uint256 minAmountOut,
        uint256 deadline,
        bool wethIsEth,
        bytes calldata userData
    ) external payable saveSender(msg.sender) returns (uint256) {
        return
            abi.decode(
                _vault.unlock(
                    abi.encodeCall(
                        RouterHooks.swapSingleTokenHook,
                        SwapSingleTokenHookParams({
                            sender: msg.sender,
                            kind: SwapKind.EXACT_IN,
                            pool: pool,
                            tokenIn: tokenIn,
                            tokenOut: tokenOut,
                            amountGiven: exactAmountIn,
                            limit: minAmountOut,
                            deadline: deadline,
                            wethIsEth: wethIsEth,
                            userData: userData
                        })
                    )
                ),
                (uint256)
            );
    }

    /// @inheritdoc IRouter
    function swapSingleTokenExactOut(
        address pool,
        IERC20 tokenIn,
        IERC20 tokenOut,
        uint256 exactAmountOut,
        uint256 maxAmountIn,
        uint256 deadline,
        bool wethIsEth,
        bytes calldata userData
    ) external payable saveSender(msg.sender) returns (uint256) {
        return
            abi.decode(
                _vault.unlock(
                    abi.encodeCall(
                        RouterHooks.swapSingleTokenHook,
                        SwapSingleTokenHookParams({
                            sender: msg.sender,
                            kind: SwapKind.EXACT_OUT,
                            pool: pool,
                            tokenIn: tokenIn,
                            tokenOut: tokenOut,
                            amountGiven: exactAmountOut,
                            limit: maxAmountIn,
                            deadline: deadline,
                            wethIsEth: wethIsEth,
                            userData: userData
                        })
                    )
                ),
                (uint256)
            );
    }
<<<<<<< HEAD

    /**
     * @notice Hook for swaps.
     * @dev Can only be called by the Vault. Also handles native ETH.
     * @param params Swap parameters (see IRouter for struct definition)
     * @return amountCalculated Token amount calculated by the pool math (e.g., amountOut for an exact in swap)
     */
    function swapSingleTokenHook(
        SwapSingleTokenHookParams calldata params
    ) external nonReentrant onlyVault returns (uint256) {
        return _swapSingleTokenHook(params);
    }

    function _swapSingleTokenHook(SwapSingleTokenHookParams calldata params) internal returns (uint256) {
        (uint256 amountCalculated, uint256 amountIn, uint256 amountOut) = _swapHook(params);

        IERC20 tokenIn = params.tokenIn;

        _takeTokenIn(params.sender, tokenIn, amountIn, params.wethIsEth);
        _sendTokenOut(params.sender, params.tokenOut, amountOut, params.wethIsEth);

        if (tokenIn == _weth) {
            // Return the rest of ETH to sender
            _returnEth(params.sender);
        }

        return amountCalculated;
    }

    function _swapHook(
        SwapSingleTokenHookParams calldata params
    ) internal returns (uint256 amountCalculated, uint256 amountIn, uint256 amountOut) {
        // The deadline is timestamp-based: it should not be relied upon for sub-minute accuracy.
        // solhint-disable-next-line not-rely-on-time
        if (block.timestamp > params.deadline) {
            revert SwapDeadline();
        }

        (amountCalculated, amountIn, amountOut) = _vault.swap(
            VaultSwapParams({
                kind: params.kind,
                pool: params.pool,
                tokenIn: params.tokenIn,
                tokenOut: params.tokenOut,
                amountGivenRaw: params.amountGiven,
                limitRaw: params.limit,
                userData: params.userData
            })
        );
    }

    /*******************************************************************************
                                      Queries
    *******************************************************************************/

    /// @inheritdoc IRouter
    function queryAddLiquidityProportional(
        address pool,
        uint256 exactBptAmountOut,
        address sender,
        bytes memory userData
    ) external saveSender(sender) returns (uint256[] memory amountsIn) {
        (amountsIn, , ) = abi.decode(
            _vault.quote(
                abi.encodeCall(
                    Router.queryAddLiquidityHook,
                    AddLiquidityHookParams({
                        // We use the Router as a sender to simplify basic query functions,
                        // but it is possible to add liquidity to any recipient.
                        sender: address(this),
                        pool: pool,
                        maxAmountsIn: _maxTokenLimits(pool),
                        minBptAmountOut: exactBptAmountOut,
                        kind: AddLiquidityKind.PROPORTIONAL,
                        wethIsEth: false,
                        userData: userData
                    })
                )
            ),
            (uint256[], uint256, bytes)
        );
    }

    /// @inheritdoc IRouter
    function queryAddLiquidityUnbalanced(
        address pool,
        uint256[] memory exactAmountsIn,
        address sender,
        bytes memory userData
    ) external saveSender(sender) returns (uint256 bptAmountOut) {
        (, bptAmountOut, ) = abi.decode(
            _vault.quote(
                abi.encodeCall(
                    Router.queryAddLiquidityHook,
                    AddLiquidityHookParams({
                        // We use the Router as a sender to simplify basic query functions,
                        // but it is possible to add liquidity to any recipient.
                        sender: address(this),
                        pool: pool,
                        maxAmountsIn: exactAmountsIn,
                        minBptAmountOut: 0,
                        kind: AddLiquidityKind.UNBALANCED,
                        wethIsEth: false,
                        userData: userData
                    })
                )
            ),
            (uint256[], uint256, bytes)
        );
    }

    /// @inheritdoc IRouter
    function queryAddLiquiditySingleTokenExactOut(
        address pool,
        IERC20 tokenIn,
        uint256 exactBptAmountOut,
        address sender,
        bytes memory userData
    ) external saveSender(sender) returns (uint256 amountIn) {
        (uint256[] memory maxAmountsIn, uint256 tokenIndex) = _getSingleInputArrayAndTokenIndex(
            pool,
            tokenIn,
            _MAX_AMOUNT
        );

        (uint256[] memory amountsIn, , ) = abi.decode(
            _vault.quote(
                abi.encodeCall(
                    Router.queryAddLiquidityHook,
                    AddLiquidityHookParams({
                        // We use the Router as a sender to simplify basic query functions,
                        // but it is possible to add liquidity to any recipient.
                        sender: address(this),
                        pool: pool,
                        maxAmountsIn: maxAmountsIn,
                        minBptAmountOut: exactBptAmountOut,
                        kind: AddLiquidityKind.SINGLE_TOKEN_EXACT_OUT,
                        wethIsEth: false,
                        userData: userData
                    })
                )
            ),
            (uint256[], uint256, bytes)
        );

        return amountsIn[tokenIndex];
    }

    /// @inheritdoc IRouter
    function queryAddLiquidityCustom(
        address pool,
        uint256[] memory maxAmountsIn,
        uint256 minBptAmountOut,
        address sender,
        bytes memory userData
    ) external saveSender(sender) returns (uint256[] memory amountsIn, uint256 bptAmountOut, bytes memory returnData) {
        return
            abi.decode(
                _vault.quote(
                    abi.encodeCall(
                        Router.queryAddLiquidityHook,
                        AddLiquidityHookParams({
                            // We use the Router as a sender to simplify basic query functions,
                            // but it is possible to add liquidity to any recipient.
                            sender: address(this),
                            pool: pool,
                            maxAmountsIn: maxAmountsIn,
                            minBptAmountOut: minBptAmountOut,
                            kind: AddLiquidityKind.CUSTOM,
                            wethIsEth: false,
                            userData: userData
                        })
                    )
                ),
                (uint256[], uint256, bytes)
            );
    }

    /**
     * @notice Hook for add liquidity queries.
     * @dev Can only be called by the Vault.
     * @param params Add liquidity parameters (see IRouter for struct definition)
     * @return amountsIn Actual token amounts in required as inputs
     * @return bptAmountOut Expected pool tokens to be minted
     * @return returnData Arbitrary (optional) data with an encoded response from the pool
     */
    function queryAddLiquidityHook(
        AddLiquidityHookParams calldata params
    ) external onlyVault returns (uint256[] memory amountsIn, uint256 bptAmountOut, bytes memory returnData) {
        return _queryAddLiquidityHook(params);
    }

    function _queryAddLiquidityHook(
        AddLiquidityHookParams calldata params
    ) internal returns (uint256[] memory amountsIn, uint256 bptAmountOut, bytes memory returnData) {
        (amountsIn, bptAmountOut, returnData) = _vault.addLiquidity(
            AddLiquidityParams({
                pool: params.pool,
                to: params.sender,
                maxAmountsIn: params.maxAmountsIn,
                minBptAmountOut: params.minBptAmountOut,
                kind: params.kind,
                userData: params.userData
            })
        );
    }

    /// @inheritdoc IRouter
    function queryRemoveLiquidityProportional(
        address pool,
        uint256 exactBptAmountIn,
        address sender,
        bytes memory userData
    ) external saveSender(sender) returns (uint256[] memory amountsOut) {
        uint256[] memory minAmountsOut = new uint256[](_vault.getPoolTokens(pool).length);
        (, amountsOut, ) = abi.decode(
            _vault.quote(
                abi.encodeCall(
                    Router.queryRemoveLiquidityHook,
                    RemoveLiquidityHookParams({
                        // We use the Router as a sender to simplify basic query functions,
                        // but it is possible to remove liquidity from any sender.
                        sender: address(this),
                        pool: pool,
                        minAmountsOut: minAmountsOut,
                        maxBptAmountIn: exactBptAmountIn,
                        kind: RemoveLiquidityKind.PROPORTIONAL,
                        wethIsEth: false,
                        userData: userData
                    })
                )
            ),
            (uint256, uint256[], bytes)
        );
    }

    /// @inheritdoc IRouter
    function queryRemoveLiquiditySingleTokenExactIn(
        address pool,
        uint256 exactBptAmountIn,
        IERC20 tokenOut,
        address sender,
        bytes memory userData
    ) external saveSender(sender) returns (uint256 amountOut) {
        // We cannot use 0 as min amount out, as this value is used to figure out the token index.
        (uint256[] memory minAmountsOut, uint256 tokenIndex) = _getSingleInputArrayAndTokenIndex(pool, tokenOut, 1);

        (, uint256[] memory amountsOut, ) = abi.decode(
            _vault.quote(
                abi.encodeCall(
                    Router.queryRemoveLiquidityHook,
                    RemoveLiquidityHookParams({
                        // We use the Router as a sender to simplify basic query functions,
                        // but it is possible to remove liquidity from any sender.
                        sender: address(this),
                        pool: pool,
                        minAmountsOut: minAmountsOut,
                        maxBptAmountIn: exactBptAmountIn,
                        kind: RemoveLiquidityKind.SINGLE_TOKEN_EXACT_IN,
                        wethIsEth: false,
                        userData: userData
                    })
                )
            ),
            (uint256, uint256[], bytes)
        );

        return amountsOut[tokenIndex];
    }

    /// @inheritdoc IRouter
    function queryRemoveLiquiditySingleTokenExactOut(
        address pool,
        IERC20 tokenOut,
        uint256 exactAmountOut,
        address sender,
        bytes memory userData
    ) external saveSender(sender) returns (uint256 bptAmountIn) {
        (uint256[] memory minAmountsOut, ) = _getSingleInputArrayAndTokenIndex(pool, tokenOut, exactAmountOut);

        (bptAmountIn, , ) = abi.decode(
            _vault.quote(
                abi.encodeCall(
                    Router.queryRemoveLiquidityHook,
                    RemoveLiquidityHookParams({
                        // We use the Router as a sender to simplify basic query functions,
                        // but it is possible to remove liquidity from any sender.
                        sender: address(this),
                        pool: pool,
                        minAmountsOut: minAmountsOut,
                        maxBptAmountIn: _MAX_AMOUNT,
                        kind: RemoveLiquidityKind.SINGLE_TOKEN_EXACT_OUT,
                        wethIsEth: false,
                        userData: userData
                    })
                )
            ),
            (uint256, uint256[], bytes)
        );

        return bptAmountIn;
    }

    /// @inheritdoc IRouter
    function queryRemoveLiquidityCustom(
        address pool,
        uint256 maxBptAmountIn,
        uint256[] memory minAmountsOut,
        address sender,
        bytes memory userData
    ) external saveSender(sender) returns (uint256 bptAmountIn, uint256[] memory amountsOut, bytes memory returnData) {
        return
            abi.decode(
                _vault.quote(
                    abi.encodeCall(
                        Router.queryRemoveLiquidityHook,
                        RemoveLiquidityHookParams({
                            // We use the Router as a sender to simplify basic query functions,
                            // but it is possible to remove liquidity from any sender.
                            sender: address(this),
                            pool: pool,
                            minAmountsOut: minAmountsOut,
                            maxBptAmountIn: maxBptAmountIn,
                            kind: RemoveLiquidityKind.CUSTOM,
                            wethIsEth: false,
                            userData: userData
                        })
                    )
                ),
                (uint256, uint256[], bytes)
            );
    }

    /// @inheritdoc IRouter
    function queryRemoveLiquidityRecovery(
        address pool,
        uint256 exactBptAmountIn
    ) external returns (uint256[] memory amountsOut) {
        return
            abi.decode(
                _vault.quote(
                    abi.encodeCall(Router.queryRemoveLiquidityRecoveryHook, (pool, address(this), exactBptAmountIn))
                ),
                (uint256[])
            );
    }

    /**
     * @notice Hook for remove liquidity queries.
     * @dev Can only be called by the Vault.
     * @param params Remove liquidity parameters (see IRouter for struct definition)
     * @return bptAmountIn Pool token amount to be burned for the output tokens
     * @return amountsOut Expected token amounts to be transferred to the sender
     * @return returnData Arbitrary (optional) data with an encoded response from the pool
     */
    function queryRemoveLiquidityHook(
        RemoveLiquidityHookParams calldata params
    ) external onlyVault returns (uint256 bptAmountIn, uint256[] memory amountsOut, bytes memory returnData) {
        return
            _vault.removeLiquidity(
                RemoveLiquidityParams({
                    pool: params.pool,
                    from: params.sender,
                    maxBptAmountIn: params.maxBptAmountIn,
                    minAmountsOut: params.minAmountsOut,
                    kind: params.kind,
                    userData: params.userData
                })
            );
    }

    /**
     * @notice Hook for remove liquidity queries.
     * @dev Can only be called by the Vault.
     * @param pool The liquidity pool
     * @param sender Account originating the remove liquidity operation
     * @param exactBptAmountIn Pool token amount to be burned for the output tokens
     * @return amountsOut Expected token amounts to be transferred to the sender
     */
    function queryRemoveLiquidityRecoveryHook(
        address pool,
        address sender,
        uint256 exactBptAmountIn
    ) external onlyVault returns (uint256[] memory amountsOut) {
        uint256[] memory minAmountsOut = new uint256[](_vault.getPoolTokens(pool).length);
        return _vault.removeLiquidityRecovery(pool, sender, exactBptAmountIn, minAmountsOut);
    }

    /// @inheritdoc IRouter
    function querySwapSingleTokenExactIn(
        address pool,
        IERC20 tokenIn,
        IERC20 tokenOut,
        uint256 exactAmountIn,
        address sender,
        bytes memory userData
    ) external saveSender(sender) returns (uint256 amountCalculated) {
        return
            abi.decode(
                _vault.quote(
                    abi.encodeCall(
                        Router.querySwapHook,
                        SwapSingleTokenHookParams({
                            sender: msg.sender,
                            kind: SwapKind.EXACT_IN,
                            pool: pool,
                            tokenIn: tokenIn,
                            tokenOut: tokenOut,
                            amountGiven: exactAmountIn,
                            limit: 0,
                            deadline: _MAX_AMOUNT,
                            wethIsEth: false,
                            userData: userData
                        })
                    )
                ),
                (uint256)
            );
    }

    /// @inheritdoc IRouter
    function querySwapSingleTokenExactOut(
        address pool,
        IERC20 tokenIn,
        IERC20 tokenOut,
        uint256 exactAmountOut,
        address sender,
        bytes memory userData
    ) external saveSender(sender) returns (uint256 amountCalculated) {
        return
            abi.decode(
                _vault.quote(
                    abi.encodeCall(
                        Router.querySwapHook,
                        SwapSingleTokenHookParams({
                            sender: msg.sender,
                            kind: SwapKind.EXACT_OUT,
                            pool: pool,
                            tokenIn: tokenIn,
                            tokenOut: tokenOut,
                            amountGiven: exactAmountOut,
                            limit: _MAX_AMOUNT,
                            deadline: type(uint256).max,
                            wethIsEth: false,
                            userData: userData
                        })
                    )
                ),
                (uint256)
            );
    }

    /**
     * @notice Hook for swap queries.
     * @dev Can only be called by the Vault. Also handles native ETH.
     * @param params Swap parameters (see IRouter for struct definition)
     * @return amountCalculated Token amount calculated by the pool math (e.g., amountOut for an exact in swap)
     */
    function querySwapHook(
        SwapSingleTokenHookParams calldata params
    ) external nonReentrant onlyVault returns (uint256) {
        return _querySwapHook(params);
    }

    function _querySwapHook(SwapSingleTokenHookParams calldata params) internal returns (uint256) {
        (uint256 amountCalculated, , ) = _swapHook(params);

        return amountCalculated;
    }
=======
>>>>>>> 4fbd5f6a
}<|MERGE_RESOLUTION|>--- conflicted
+++ resolved
@@ -212,68 +212,6 @@
             );
     }
 
-<<<<<<< HEAD
-    /**
-     * @notice Hook for adding liquidity.
-     * @dev Can only be called by the Vault.
-     * @param params Add liquidity parameters (see IRouter for struct definition)
-     * @return amountsIn Actual amounts in required for the join
-     * @return bptAmountOut BPT amount minted in exchange for the input tokens
-     * @return returnData Arbitrary data with encoded response from the pool
-     */
-    function addLiquidityHook(
-        AddLiquidityHookParams calldata params
-    )
-        external
-        nonReentrant
-        onlyVault
-        returns (uint256[] memory amountsIn, uint256 bptAmountOut, bytes memory returnData)
-    {
-        return _addLiquidityHook(params);
-    }
-
-    function _addLiquidityHook(
-        AddLiquidityHookParams calldata params
-    ) internal returns (uint256[] memory amountsIn, uint256 bptAmountOut, bytes memory returnData) {
-        (amountsIn, bptAmountOut, returnData) = _vault.addLiquidity(
-            AddLiquidityParams({
-                pool: params.pool,
-                to: params.sender,
-                maxAmountsIn: params.maxAmountsIn,
-                minBptAmountOut: params.minBptAmountOut,
-                kind: params.kind,
-                userData: params.userData
-            })
-        );
-
-        // maxAmountsIn length is checked against tokens length at the Vault.
-        IERC20[] memory tokens = _vault.getPoolTokens(params.pool);
-
-        for (uint256 i = 0; i < tokens.length; ++i) {
-            IERC20 token = tokens[i];
-            uint256 amountIn = amountsIn[i];
-
-            if (amountIn == 0) {
-                continue;
-            }
-
-            // There can be only one WETH token in the pool.
-            if (params.wethIsEth && address(token) == address(_weth)) {
-                _weth.wrapEthAndSettle(_vault, amountIn);
-            } else {
-                // Any value over MAX_UINT128 would revert above in `addLiquidity`, so this SafeCast shouldn't be
-                // necessary. Done out of an abundance of caution.
-                _permit2.transferFrom(params.sender, address(_vault), amountIn.toUint160(), address(token));
-                _vault.settle(token, amountIn);
-            }
-        }
-
-        // Send remaining ETH to the user.
-        _returnEth(params.sender);
-    }
-
-=======
->>>>>>> 4fbd5f6a
     /***************************************************************************
                                  Remove Liquidity
     ***************************************************************************/
@@ -494,476 +432,4 @@
                 (uint256)
             );
     }
-<<<<<<< HEAD
-
-    /**
-     * @notice Hook for swaps.
-     * @dev Can only be called by the Vault. Also handles native ETH.
-     * @param params Swap parameters (see IRouter for struct definition)
-     * @return amountCalculated Token amount calculated by the pool math (e.g., amountOut for an exact in swap)
-     */
-    function swapSingleTokenHook(
-        SwapSingleTokenHookParams calldata params
-    ) external nonReentrant onlyVault returns (uint256) {
-        return _swapSingleTokenHook(params);
-    }
-
-    function _swapSingleTokenHook(SwapSingleTokenHookParams calldata params) internal returns (uint256) {
-        (uint256 amountCalculated, uint256 amountIn, uint256 amountOut) = _swapHook(params);
-
-        IERC20 tokenIn = params.tokenIn;
-
-        _takeTokenIn(params.sender, tokenIn, amountIn, params.wethIsEth);
-        _sendTokenOut(params.sender, params.tokenOut, amountOut, params.wethIsEth);
-
-        if (tokenIn == _weth) {
-            // Return the rest of ETH to sender
-            _returnEth(params.sender);
-        }
-
-        return amountCalculated;
-    }
-
-    function _swapHook(
-        SwapSingleTokenHookParams calldata params
-    ) internal returns (uint256 amountCalculated, uint256 amountIn, uint256 amountOut) {
-        // The deadline is timestamp-based: it should not be relied upon for sub-minute accuracy.
-        // solhint-disable-next-line not-rely-on-time
-        if (block.timestamp > params.deadline) {
-            revert SwapDeadline();
-        }
-
-        (amountCalculated, amountIn, amountOut) = _vault.swap(
-            VaultSwapParams({
-                kind: params.kind,
-                pool: params.pool,
-                tokenIn: params.tokenIn,
-                tokenOut: params.tokenOut,
-                amountGivenRaw: params.amountGiven,
-                limitRaw: params.limit,
-                userData: params.userData
-            })
-        );
-    }
-
-    /*******************************************************************************
-                                      Queries
-    *******************************************************************************/
-
-    /// @inheritdoc IRouter
-    function queryAddLiquidityProportional(
-        address pool,
-        uint256 exactBptAmountOut,
-        address sender,
-        bytes memory userData
-    ) external saveSender(sender) returns (uint256[] memory amountsIn) {
-        (amountsIn, , ) = abi.decode(
-            _vault.quote(
-                abi.encodeCall(
-                    Router.queryAddLiquidityHook,
-                    AddLiquidityHookParams({
-                        // We use the Router as a sender to simplify basic query functions,
-                        // but it is possible to add liquidity to any recipient.
-                        sender: address(this),
-                        pool: pool,
-                        maxAmountsIn: _maxTokenLimits(pool),
-                        minBptAmountOut: exactBptAmountOut,
-                        kind: AddLiquidityKind.PROPORTIONAL,
-                        wethIsEth: false,
-                        userData: userData
-                    })
-                )
-            ),
-            (uint256[], uint256, bytes)
-        );
-    }
-
-    /// @inheritdoc IRouter
-    function queryAddLiquidityUnbalanced(
-        address pool,
-        uint256[] memory exactAmountsIn,
-        address sender,
-        bytes memory userData
-    ) external saveSender(sender) returns (uint256 bptAmountOut) {
-        (, bptAmountOut, ) = abi.decode(
-            _vault.quote(
-                abi.encodeCall(
-                    Router.queryAddLiquidityHook,
-                    AddLiquidityHookParams({
-                        // We use the Router as a sender to simplify basic query functions,
-                        // but it is possible to add liquidity to any recipient.
-                        sender: address(this),
-                        pool: pool,
-                        maxAmountsIn: exactAmountsIn,
-                        minBptAmountOut: 0,
-                        kind: AddLiquidityKind.UNBALANCED,
-                        wethIsEth: false,
-                        userData: userData
-                    })
-                )
-            ),
-            (uint256[], uint256, bytes)
-        );
-    }
-
-    /// @inheritdoc IRouter
-    function queryAddLiquiditySingleTokenExactOut(
-        address pool,
-        IERC20 tokenIn,
-        uint256 exactBptAmountOut,
-        address sender,
-        bytes memory userData
-    ) external saveSender(sender) returns (uint256 amountIn) {
-        (uint256[] memory maxAmountsIn, uint256 tokenIndex) = _getSingleInputArrayAndTokenIndex(
-            pool,
-            tokenIn,
-            _MAX_AMOUNT
-        );
-
-        (uint256[] memory amountsIn, , ) = abi.decode(
-            _vault.quote(
-                abi.encodeCall(
-                    Router.queryAddLiquidityHook,
-                    AddLiquidityHookParams({
-                        // We use the Router as a sender to simplify basic query functions,
-                        // but it is possible to add liquidity to any recipient.
-                        sender: address(this),
-                        pool: pool,
-                        maxAmountsIn: maxAmountsIn,
-                        minBptAmountOut: exactBptAmountOut,
-                        kind: AddLiquidityKind.SINGLE_TOKEN_EXACT_OUT,
-                        wethIsEth: false,
-                        userData: userData
-                    })
-                )
-            ),
-            (uint256[], uint256, bytes)
-        );
-
-        return amountsIn[tokenIndex];
-    }
-
-    /// @inheritdoc IRouter
-    function queryAddLiquidityCustom(
-        address pool,
-        uint256[] memory maxAmountsIn,
-        uint256 minBptAmountOut,
-        address sender,
-        bytes memory userData
-    ) external saveSender(sender) returns (uint256[] memory amountsIn, uint256 bptAmountOut, bytes memory returnData) {
-        return
-            abi.decode(
-                _vault.quote(
-                    abi.encodeCall(
-                        Router.queryAddLiquidityHook,
-                        AddLiquidityHookParams({
-                            // We use the Router as a sender to simplify basic query functions,
-                            // but it is possible to add liquidity to any recipient.
-                            sender: address(this),
-                            pool: pool,
-                            maxAmountsIn: maxAmountsIn,
-                            minBptAmountOut: minBptAmountOut,
-                            kind: AddLiquidityKind.CUSTOM,
-                            wethIsEth: false,
-                            userData: userData
-                        })
-                    )
-                ),
-                (uint256[], uint256, bytes)
-            );
-    }
-
-    /**
-     * @notice Hook for add liquidity queries.
-     * @dev Can only be called by the Vault.
-     * @param params Add liquidity parameters (see IRouter for struct definition)
-     * @return amountsIn Actual token amounts in required as inputs
-     * @return bptAmountOut Expected pool tokens to be minted
-     * @return returnData Arbitrary (optional) data with an encoded response from the pool
-     */
-    function queryAddLiquidityHook(
-        AddLiquidityHookParams calldata params
-    ) external onlyVault returns (uint256[] memory amountsIn, uint256 bptAmountOut, bytes memory returnData) {
-        return _queryAddLiquidityHook(params);
-    }
-
-    function _queryAddLiquidityHook(
-        AddLiquidityHookParams calldata params
-    ) internal returns (uint256[] memory amountsIn, uint256 bptAmountOut, bytes memory returnData) {
-        (amountsIn, bptAmountOut, returnData) = _vault.addLiquidity(
-            AddLiquidityParams({
-                pool: params.pool,
-                to: params.sender,
-                maxAmountsIn: params.maxAmountsIn,
-                minBptAmountOut: params.minBptAmountOut,
-                kind: params.kind,
-                userData: params.userData
-            })
-        );
-    }
-
-    /// @inheritdoc IRouter
-    function queryRemoveLiquidityProportional(
-        address pool,
-        uint256 exactBptAmountIn,
-        address sender,
-        bytes memory userData
-    ) external saveSender(sender) returns (uint256[] memory amountsOut) {
-        uint256[] memory minAmountsOut = new uint256[](_vault.getPoolTokens(pool).length);
-        (, amountsOut, ) = abi.decode(
-            _vault.quote(
-                abi.encodeCall(
-                    Router.queryRemoveLiquidityHook,
-                    RemoveLiquidityHookParams({
-                        // We use the Router as a sender to simplify basic query functions,
-                        // but it is possible to remove liquidity from any sender.
-                        sender: address(this),
-                        pool: pool,
-                        minAmountsOut: minAmountsOut,
-                        maxBptAmountIn: exactBptAmountIn,
-                        kind: RemoveLiquidityKind.PROPORTIONAL,
-                        wethIsEth: false,
-                        userData: userData
-                    })
-                )
-            ),
-            (uint256, uint256[], bytes)
-        );
-    }
-
-    /// @inheritdoc IRouter
-    function queryRemoveLiquiditySingleTokenExactIn(
-        address pool,
-        uint256 exactBptAmountIn,
-        IERC20 tokenOut,
-        address sender,
-        bytes memory userData
-    ) external saveSender(sender) returns (uint256 amountOut) {
-        // We cannot use 0 as min amount out, as this value is used to figure out the token index.
-        (uint256[] memory minAmountsOut, uint256 tokenIndex) = _getSingleInputArrayAndTokenIndex(pool, tokenOut, 1);
-
-        (, uint256[] memory amountsOut, ) = abi.decode(
-            _vault.quote(
-                abi.encodeCall(
-                    Router.queryRemoveLiquidityHook,
-                    RemoveLiquidityHookParams({
-                        // We use the Router as a sender to simplify basic query functions,
-                        // but it is possible to remove liquidity from any sender.
-                        sender: address(this),
-                        pool: pool,
-                        minAmountsOut: minAmountsOut,
-                        maxBptAmountIn: exactBptAmountIn,
-                        kind: RemoveLiquidityKind.SINGLE_TOKEN_EXACT_IN,
-                        wethIsEth: false,
-                        userData: userData
-                    })
-                )
-            ),
-            (uint256, uint256[], bytes)
-        );
-
-        return amountsOut[tokenIndex];
-    }
-
-    /// @inheritdoc IRouter
-    function queryRemoveLiquiditySingleTokenExactOut(
-        address pool,
-        IERC20 tokenOut,
-        uint256 exactAmountOut,
-        address sender,
-        bytes memory userData
-    ) external saveSender(sender) returns (uint256 bptAmountIn) {
-        (uint256[] memory minAmountsOut, ) = _getSingleInputArrayAndTokenIndex(pool, tokenOut, exactAmountOut);
-
-        (bptAmountIn, , ) = abi.decode(
-            _vault.quote(
-                abi.encodeCall(
-                    Router.queryRemoveLiquidityHook,
-                    RemoveLiquidityHookParams({
-                        // We use the Router as a sender to simplify basic query functions,
-                        // but it is possible to remove liquidity from any sender.
-                        sender: address(this),
-                        pool: pool,
-                        minAmountsOut: minAmountsOut,
-                        maxBptAmountIn: _MAX_AMOUNT,
-                        kind: RemoveLiquidityKind.SINGLE_TOKEN_EXACT_OUT,
-                        wethIsEth: false,
-                        userData: userData
-                    })
-                )
-            ),
-            (uint256, uint256[], bytes)
-        );
-
-        return bptAmountIn;
-    }
-
-    /// @inheritdoc IRouter
-    function queryRemoveLiquidityCustom(
-        address pool,
-        uint256 maxBptAmountIn,
-        uint256[] memory minAmountsOut,
-        address sender,
-        bytes memory userData
-    ) external saveSender(sender) returns (uint256 bptAmountIn, uint256[] memory amountsOut, bytes memory returnData) {
-        return
-            abi.decode(
-                _vault.quote(
-                    abi.encodeCall(
-                        Router.queryRemoveLiquidityHook,
-                        RemoveLiquidityHookParams({
-                            // We use the Router as a sender to simplify basic query functions,
-                            // but it is possible to remove liquidity from any sender.
-                            sender: address(this),
-                            pool: pool,
-                            minAmountsOut: minAmountsOut,
-                            maxBptAmountIn: maxBptAmountIn,
-                            kind: RemoveLiquidityKind.CUSTOM,
-                            wethIsEth: false,
-                            userData: userData
-                        })
-                    )
-                ),
-                (uint256, uint256[], bytes)
-            );
-    }
-
-    /// @inheritdoc IRouter
-    function queryRemoveLiquidityRecovery(
-        address pool,
-        uint256 exactBptAmountIn
-    ) external returns (uint256[] memory amountsOut) {
-        return
-            abi.decode(
-                _vault.quote(
-                    abi.encodeCall(Router.queryRemoveLiquidityRecoveryHook, (pool, address(this), exactBptAmountIn))
-                ),
-                (uint256[])
-            );
-    }
-
-    /**
-     * @notice Hook for remove liquidity queries.
-     * @dev Can only be called by the Vault.
-     * @param params Remove liquidity parameters (see IRouter for struct definition)
-     * @return bptAmountIn Pool token amount to be burned for the output tokens
-     * @return amountsOut Expected token amounts to be transferred to the sender
-     * @return returnData Arbitrary (optional) data with an encoded response from the pool
-     */
-    function queryRemoveLiquidityHook(
-        RemoveLiquidityHookParams calldata params
-    ) external onlyVault returns (uint256 bptAmountIn, uint256[] memory amountsOut, bytes memory returnData) {
-        return
-            _vault.removeLiquidity(
-                RemoveLiquidityParams({
-                    pool: params.pool,
-                    from: params.sender,
-                    maxBptAmountIn: params.maxBptAmountIn,
-                    minAmountsOut: params.minAmountsOut,
-                    kind: params.kind,
-                    userData: params.userData
-                })
-            );
-    }
-
-    /**
-     * @notice Hook for remove liquidity queries.
-     * @dev Can only be called by the Vault.
-     * @param pool The liquidity pool
-     * @param sender Account originating the remove liquidity operation
-     * @param exactBptAmountIn Pool token amount to be burned for the output tokens
-     * @return amountsOut Expected token amounts to be transferred to the sender
-     */
-    function queryRemoveLiquidityRecoveryHook(
-        address pool,
-        address sender,
-        uint256 exactBptAmountIn
-    ) external onlyVault returns (uint256[] memory amountsOut) {
-        uint256[] memory minAmountsOut = new uint256[](_vault.getPoolTokens(pool).length);
-        return _vault.removeLiquidityRecovery(pool, sender, exactBptAmountIn, minAmountsOut);
-    }
-
-    /// @inheritdoc IRouter
-    function querySwapSingleTokenExactIn(
-        address pool,
-        IERC20 tokenIn,
-        IERC20 tokenOut,
-        uint256 exactAmountIn,
-        address sender,
-        bytes memory userData
-    ) external saveSender(sender) returns (uint256 amountCalculated) {
-        return
-            abi.decode(
-                _vault.quote(
-                    abi.encodeCall(
-                        Router.querySwapHook,
-                        SwapSingleTokenHookParams({
-                            sender: msg.sender,
-                            kind: SwapKind.EXACT_IN,
-                            pool: pool,
-                            tokenIn: tokenIn,
-                            tokenOut: tokenOut,
-                            amountGiven: exactAmountIn,
-                            limit: 0,
-                            deadline: _MAX_AMOUNT,
-                            wethIsEth: false,
-                            userData: userData
-                        })
-                    )
-                ),
-                (uint256)
-            );
-    }
-
-    /// @inheritdoc IRouter
-    function querySwapSingleTokenExactOut(
-        address pool,
-        IERC20 tokenIn,
-        IERC20 tokenOut,
-        uint256 exactAmountOut,
-        address sender,
-        bytes memory userData
-    ) external saveSender(sender) returns (uint256 amountCalculated) {
-        return
-            abi.decode(
-                _vault.quote(
-                    abi.encodeCall(
-                        Router.querySwapHook,
-                        SwapSingleTokenHookParams({
-                            sender: msg.sender,
-                            kind: SwapKind.EXACT_OUT,
-                            pool: pool,
-                            tokenIn: tokenIn,
-                            tokenOut: tokenOut,
-                            amountGiven: exactAmountOut,
-                            limit: _MAX_AMOUNT,
-                            deadline: type(uint256).max,
-                            wethIsEth: false,
-                            userData: userData
-                        })
-                    )
-                ),
-                (uint256)
-            );
-    }
-
-    /**
-     * @notice Hook for swap queries.
-     * @dev Can only be called by the Vault. Also handles native ETH.
-     * @param params Swap parameters (see IRouter for struct definition)
-     * @return amountCalculated Token amount calculated by the pool math (e.g., amountOut for an exact in swap)
-     */
-    function querySwapHook(
-        SwapSingleTokenHookParams calldata params
-    ) external nonReentrant onlyVault returns (uint256) {
-        return _querySwapHook(params);
-    }
-
-    function _querySwapHook(SwapSingleTokenHookParams calldata params) internal returns (uint256) {
-        (uint256 amountCalculated, , ) = _swapHook(params);
-
-        return amountCalculated;
-    }
-=======
->>>>>>> 4fbd5f6a
 }