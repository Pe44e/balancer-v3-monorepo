--- conflicted
+++ resolved
@@ -49,12 +49,9 @@
     using PoolConfigLib for PoolConfig;
     using ScalingHelpers for *;
     using VaultStateLib for VaultStateBits;
-<<<<<<< HEAD
     using BufferPackedTokenBalance for bytes32;
-=======
     using TransientStorageHelpers for *;
     using StorageSlot for StorageSlot.Uint256SlotType;
->>>>>>> 098c7c30
 
     constructor(IVaultExtension vaultExtension, IAuthorizer authorizer) {
         if (address(vaultExtension.vault()) != address(this)) {
