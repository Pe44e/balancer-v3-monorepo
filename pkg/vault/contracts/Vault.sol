--- conflicted
+++ resolved
@@ -389,18 +389,12 @@
             ? (vars.indexOut, params.tokenOut)
             : (vars.indexIn, params.tokenIn);
 
-<<<<<<< HEAD
         // Compute and charge protocol and creator fees. Note that protocol fee storage is updated
         // before balance storage, as the final raw balances need to take the fees into account.
 
         // `_onBeforeChargingProtocolFees` forces collection of protocol fees if the percentages have changed since
         // the last operation. Then returns whether or not protocol fees can be charged (e.g., would be non-zero).
         vars.aggregateSwapFeeAmountRaw = _computeAndChargeProtocolAndCreatorFees(
-=======
-        // Note that protocol fee storage is updated before balance storage, as the final raw balances need to take
-        // the fees into account.
-        (vars.protocolSwapFeeAmountRaw, vars.creatorSwapFeeAmountRaw) = _computeAndChargeProtocolAndCreatorFees(
->>>>>>> 60c6c851
             poolData,
             vaultState,
             vars.swapFeeAmountScaled18,
@@ -409,30 +403,20 @@
             swapFeeIndex
         );
 
-        {
-            // stack-too-deep
-            uint256 totalFees = (vars.protocolSwapFeeAmountRaw + vars.creatorSwapFeeAmountRaw);
-
-            // 5) Pool balances: raw and live
-            // Adjust for raw swap amounts and total fees on the calculated end.
-            (uint256 newRawBalanceIn, uint256 newRawBalanceOut) = params.kind == SwapKind.EXACT_IN
-                ? (
-                    poolData.balancesRaw[vars.indexIn] + amountIn,
-                    poolData.balancesRaw[vars.indexOut] - amountOut - totalFees
-                )
-                : (
-                    poolData.balancesRaw[vars.indexIn] + amountIn - totalFees,
-                    poolData.balancesRaw[vars.indexOut] - amountOut
-                );
-
-<<<<<<< HEAD
-        // Subtract fees from the calculated amount.
-        poolData.balancesRaw[swapFeeIndex] -= vars.aggregateSwapFeeAmountRaw;
-=======
-            _updateRawAndLiveTokenBalancesInPoolData(poolData, newRawBalanceIn, Rounding.ROUND_DOWN, vars.indexIn);
-            _updateRawAndLiveTokenBalancesInPoolData(poolData, newRawBalanceOut, Rounding.ROUND_DOWN, vars.indexOut);
-        }
->>>>>>> 60c6c851
+        // 5) Pool balances: raw and live
+        // Adjust for raw swap amounts and total fees on the calculated end.
+        (uint256 newRawBalanceIn, uint256 newRawBalanceOut) = params.kind == SwapKind.EXACT_IN
+            ? (
+                poolData.balancesRaw[vars.indexIn] + amountIn,
+                poolData.balancesRaw[vars.indexOut] - amountOut - vars.aggregateSwapFeeAmountRaw
+            )
+            : (
+                poolData.balancesRaw[vars.indexIn] + amountIn - vars.aggregateSwapFeeAmountRaw,
+                poolData.balancesRaw[vars.indexOut] - amountOut
+            );
+
+        _updateRawAndLiveTokenBalancesInPoolData(poolData, newRawBalanceIn, Rounding.ROUND_DOWN, vars.indexIn);
+        _updateRawAndLiveTokenBalancesInPoolData(poolData, newRawBalanceOut, Rounding.ROUND_DOWN, vars.indexOut);
 
         // 6) Store pool balances, raw and live
         _setPoolBalances(params.pool, poolData);
@@ -678,22 +662,7 @@
         amountsInRaw = new uint256[](vars.numTokens);
 
         for (uint256 i = 0; i < vars.numTokens; ++i) {
-<<<<<<< HEAD
-            IERC20 token = poolData.tokenConfig[i].token;
-            tokens[i] = token;
-
-            vars.aggregateSwapFeeAmountRaw = _computeAndChargeProtocolAndCreatorFees(
-                poolData,
-                vaultState,
-                swapFeeAmountsScaled18[i],
-                params.pool,
-                token,
-                i
-            );
-
-=======
             // 1) Calculate raw amount in.
->>>>>>> 60c6c851
             // amountsInRaw are amounts actually entering the Pool, so we round up.
             // Do not mutate in place yet, as we need them scaled for the `onAfterAddLiquidity` hook
             uint256 amountInRaw = amountsInScaled18[i].toRawUndoRateRoundUp(
@@ -702,7 +671,7 @@
             );
             amountsInRaw[i] = amountInRaw;
 
-            {
+            {//TODO
                 // stack-too-deep
                 IERC20 token = poolData.tokenConfig[i].token;
 
@@ -715,10 +684,10 @@
                 _takeDebt(token, amountInRaw);
 
                 // 4) Compute and charge protocol and creator fees.
-                (vars.protocolSwapFeeAmountRaw, vars.creatorSwapFeeAmountRaw) = _computeAndChargeProtocolAndCreatorFees(
+                vars.aggregateSwapFeeAmountRaw = _computeAndChargeProtocolAndCreatorFees(
                     poolData,
+                    vaultState,
                     swapFeeAmountsScaled18[i],
-                    vaultState.protocolSwapFeePercentage,
                     params.pool,
                     token,
                     i
@@ -728,19 +697,11 @@
             // 5) Pool balances: raw and live
             // We need regular balances to complete the accounting, and the upscaled balances
             // to use in the `after` hook later on.
-<<<<<<< HEAD
-            poolData.balancesRaw[i] += (amountInRaw - vars.aggregateSwapFeeAmountRaw);
-
-            poolData.balancesLiveScaled18[i] += (amountsInScaled18[i] -
-                swapFeeAmountsScaled18[i].mulUp(_aggregateProtocolSwapFeePercentage().tload()));
-=======
->>>>>>> 60c6c851
 
             // A pool's token balance increases by amounts in after adding liquidity, minus fees.
             uint256 newRawBalance = poolData.balancesRaw[i] +
                 amountInRaw -
-                vars.protocolSwapFeeAmountRaw -
-                vars.creatorSwapFeeAmountRaw;
+                vars.aggregateSwapFeeAmountRaw;
             _updateRawAndLiveTokenBalancesInPoolData(poolData, newRawBalance, Rounding.ROUND_UP, i);
         }
 
@@ -931,10 +892,25 @@
         amountsOutRaw = new uint256[](vars.numTokens);
 
         for (uint256 i = 0; i < vars.numTokens; ++i) {
-<<<<<<< HEAD
+            // 1) Calculate raw amount out.
+            // amountsOut are amounts exiting the Pool, so we round down.
+            // Do not mutate in place yet, as we need them scaled for the `onAfterRemoveLiquidity` hook
+            uint256 amountOutRaw = amountsOutScaled18[i].toRawUndoRateRoundDown(
+                poolData.decimalScalingFactors[i],
+                poolData.tokenRates[i]
+            );
+            amountsOutRaw[i] = amountOutRaw;
+
             IERC20 token = poolData.tokenConfig[i].token;
-            tokens[i] = token;
-
+            // 2) Check limits for raw amounts
+            if (amountOutRaw < params.minAmountsOut[i]) {
+                revert AmountOutBelowMin(token, amountOutRaw, params.minAmountsOut[i]);
+            }
+
+            // 3) Deltas: Credit token[i] for amountOutRaw
+            _supplyCredit(token, amountOutRaw);
+
+            // 4) Compute and charge protocol and creator fees.
             vars.aggregateSwapFeeAmountRaw = _computeAndChargeProtocolAndCreatorFees(
                 poolData,
                 vaultState,
@@ -944,44 +920,6 @@
                 i
             );
 
-            // Subtract protocol fees charged from the pool's balances
-            poolData.balancesRaw[i] -= vars.aggregateSwapFeeAmountRaw;
-
-            poolData.balancesLiveScaled18[i] -= (amountsOutScaled18[i] +
-                swapFeeAmountsScaled18[i].mulUp(_aggregateProtocolSwapFeePercentage().tload()));
-
-=======
-            // 1) Calculate raw amount out.
->>>>>>> 60c6c851
-            // amountsOut are amounts exiting the Pool, so we round down.
-            // Do not mutate in place yet, as we need them scaled for the `onAfterRemoveLiquidity` hook
-            uint256 amountOutRaw = amountsOutScaled18[i].toRawUndoRateRoundDown(
-                poolData.decimalScalingFactors[i],
-                poolData.tokenRates[i]
-            );
-            amountsOutRaw[i] = amountOutRaw;
-
-            {
-                // stack-too-deep
-                IERC20 token = poolData.tokenConfig[i].token;
-                // 2) Check limits for raw amounts
-                if (amountOutRaw < params.minAmountsOut[i]) {
-                    revert AmountOutBelowMin(token, amountOutRaw, params.minAmountsOut[i]);
-                }
-
-                // 3) Deltas: Credit token[i] for amountOutRaw
-                _supplyCredit(token, amountOutRaw);
-
-                // 4) Compute and charge protocol and creator fees.
-                (vars.protocolSwapFeeAmountRaw, vars.creatorSwapFeeAmountRaw) = _computeAndChargeProtocolAndCreatorFees(
-                    poolData,
-                    swapFeeAmountsScaled18[i],
-                    vaultState.protocolSwapFeePercentage,
-                    params.pool,
-                    token,
-                    i
-                );
-            }
             // 5) Pool balances: raw and live
             // We need regular balances to complete the accounting, and the upscaled balances
             // to use in the `after` hook later on.
@@ -990,8 +928,7 @@
             // (potentially by 0). Also adjust by protocol and pool creator fees.
             uint256 newRawBalance = poolData.balancesRaw[i] -
                 amountOutRaw -
-                vars.protocolSwapFeeAmountRaw -
-                vars.creatorSwapFeeAmountRaw;
+                vars.aggregateSwapFeeAmountRaw;
             _updateRawAndLiveTokenBalancesInPoolData(poolData, newRawBalance, Rounding.ROUND_DOWN, i);
         }
 
