--- conflicted
+++ resolved
@@ -153,21 +153,6 @@
                                           Swaps
     *******************************************************************************/
 
-<<<<<<< HEAD
-=======
-    struct SwapLocals {
-        // Inline the shared struct fields vs. nesting, trading off verbosity for gas/memory/bytecode savings.
-        uint256 indexIn;
-        uint256 indexOut;
-        uint256 amountGivenScaled18;
-        uint256 amountCalculatedScaled18;
-        uint256 swapFeeAmountScaled18;
-        uint256 swapFeePercentage;
-        uint256 protocolSwapFeeAmountRaw;
-        uint256 creatorSwapFeeAmountRaw;
-    }
-
->>>>>>> c83f2077
     /// @inheritdoc IVaultMain
     function swap(
         SwapParams memory params
@@ -454,20 +439,6 @@
     /*******************************************************************************
                                 Pool Operations
     *******************************************************************************/
-
-<<<<<<< HEAD
-    /// @dev Rejects routers not approved by governance and users
-    modifier onlyTrustedRouter() {
-        _onlyTrustedRouter(msg.sender);
-        _;
-=======
-    /// @dev Avoid "stack too deep" - without polluting the Add/RemoveLiquidity params interface.
-    struct LiquidityLocals {
-        uint256 numTokens;
-        uint256 protocolSwapFeeAmountRaw;
-        uint256 tokenIndex;
->>>>>>> c83f2077
-    }
 
     /// @inheritdoc IVaultMain
     function addLiquidity(
