// SPDX-License-Identifier: GPL-3.0-or-later

pragma solidity ^0.8.24;

import { IERC20 } from "@openzeppelin/contracts/token/ERC20/IERC20.sol";
import { SafeERC20 } from "@openzeppelin/contracts/token/ERC20/utils/SafeERC20.sol";
import { IERC20Metadata } from "@openzeppelin/contracts/token/ERC20/extensions/IERC20Metadata.sol";
import { Address } from "@openzeppelin/contracts/utils/Address.sol";

import { IAuthorizer } from "@balancer-labs/v3-interfaces/contracts/vault/IAuthorizer.sol";
import { IBasePool } from "@balancer-labs/v3-interfaces/contracts/vault/IBasePool.sol";
import { IPoolHooks } from "@balancer-labs/v3-interfaces/contracts/vault/IPoolHooks.sol";
import { IRateProvider } from "@balancer-labs/v3-interfaces/contracts/vault/IRateProvider.sol";
import { IVault } from "@balancer-labs/v3-interfaces/contracts/vault/IVault.sol";
import { IVaultAdmin } from "@balancer-labs/v3-interfaces/contracts/vault/IVaultAdmin.sol";
import { IProtocolFeeCollector } from "@balancer-labs/v3-interfaces/contracts/vault/IProtocolFeeCollector.sol";
import "@balancer-labs/v3-interfaces/contracts/vault/VaultTypes.sol";

import { Authentication } from "@balancer-labs/v3-solidity-utils/contracts/helpers/Authentication.sol";
import { ArrayHelpers } from "@balancer-labs/v3-solidity-utils/contracts/helpers/ArrayHelpers.sol";
import { InputHelpers } from "@balancer-labs/v3-solidity-utils/contracts/helpers/InputHelpers.sol";
import { ScalingHelpers } from "@balancer-labs/v3-solidity-utils/contracts/helpers/ScalingHelpers.sol";
import { EVMCallModeHelpers } from "@balancer-labs/v3-solidity-utils/contracts/helpers/EVMCallModeHelpers.sol";
import { EnumerableSet } from "@balancer-labs/v3-solidity-utils/contracts/openzeppelin/EnumerableSet.sol";
import {
    ReentrancyGuardTransient
} from "@balancer-labs/v3-solidity-utils/contracts/openzeppelin/ReentrancyGuardTransient.sol";
import { FixedPoint } from "@balancer-labs/v3-solidity-utils/contracts/math/FixedPoint.sol";

import { VaultStateBits, VaultStateLib } from "./lib/VaultStateLib.sol";
import { VaultExtensionsLib } from "./lib/VaultExtensionsLib.sol";
import { PoolConfigLib } from "./lib/PoolConfigLib.sol";
import { VaultCommon } from "./VaultCommon.sol";
import { ProtocolFeeCollector } from "./ProtocolFeeCollector.sol";

/**
 * @dev Bytecode extension for the Vault containing permissioned functions. Complementary to the `VaultExtension`.
 * Has access to the same storage layout as the main vault.
 *
 * The functions in this contract are not meant to be called directly ever. They should just be called by the Vault
 * via delegate calls instead, and any state modification produced by this contract's code will actually target
 * the main Vault's state.
 *
 * The storage of this contract is in practice unused.
 */
contract VaultAdmin is IVaultAdmin, VaultCommon, Authentication {
    using PoolConfigLib for PoolConfig;
    using VaultExtensionsLib for IVault;
    using EnumerableSet for EnumerableSet.AddressSet;
    using SafeERC20 for IERC20;
    using VaultStateLib for VaultStateBits;

    IVault private immutable _vault;

    /// @dev Functions with this modifier can only be delegate-called by the vault.
    modifier onlyVault() {
        _vault.ensureVaultDelegateCall();
        _;
    }

    constructor(
        IVault mainVault,
        uint256 pauseWindowDuration,
        uint256 bufferPeriodDuration
    ) Authentication(bytes32(uint256(uint160(address(mainVault))))) {
        if (pauseWindowDuration > MAX_PAUSE_WINDOW_DURATION) {
            revert VaultPauseWindowDurationTooLarge();
        }
        if (bufferPeriodDuration > MAX_BUFFER_PERIOD_DURATION) {
            revert PauseBufferPeriodDurationTooLarge();
        }

        // solhint-disable-next-line not-rely-on-time
        uint256 pauseWindowEndTime = block.timestamp + pauseWindowDuration;

        _vaultPauseWindowEndTime = pauseWindowEndTime;
        _vaultBufferPeriodDuration = bufferPeriodDuration;
        _vaultBufferPeriodEndTime = pauseWindowEndTime + bufferPeriodDuration;

        _vault = mainVault;

        _protocolFeeCollector = new ProtocolFeeCollector(mainVault);
    }

    /*******************************************************************************
                              Constants and immutables
    *******************************************************************************/

    function vault() external view returns (IVault) {
        return _vault;
    }

    function getProtocolFeeCollector() external view onlyVault returns (IProtocolFeeCollector) {
        return _protocolFeeCollector;
    }

    /// @inheritdoc IVaultAdmin
    function getPauseWindowEndTime() external view onlyVault returns (uint256) {
        return _vaultPauseWindowEndTime;
    }

    /// @inheritdoc IVaultAdmin
    function getBufferPeriodDuration() external view onlyVault returns (uint256) {
        return _vaultBufferPeriodDuration;
    }

    /// @inheritdoc IVaultAdmin
    function getBufferPeriodEndTime() external view onlyVault returns (uint256) {
        return _vaultBufferPeriodEndTime;
    }

    /// @inheritdoc IVaultAdmin
    function getMinimumPoolTokens() external pure returns (uint256) {
        return _MIN_TOKENS;
    }

    /// @inheritdoc IVaultAdmin
    function getMaximumPoolTokens() external pure returns (uint256) {
        return _MAX_TOKENS;
    }

    /*******************************************************************************
                                    Pool Information
    *******************************************************************************/

    /// @inheritdoc IVaultAdmin
    function getPoolTokenRates(
        address pool
    ) external view withRegisteredPool(pool) onlyVault returns (uint256[] memory) {
        return _getPoolData(pool).tokenRates;
    }

    /*******************************************************************************
                                    Vault Pausing
    *******************************************************************************/

    /// @inheritdoc IVaultAdmin
    function isVaultPaused() external view onlyVault returns (bool) {
        return _isVaultPaused();
    }

    /// @inheritdoc IVaultAdmin
    function getVaultPausedState() external view onlyVault returns (bool, uint256, uint256) {
        return (_isVaultPaused(), _vaultPauseWindowEndTime, _vaultBufferPeriodEndTime);
    }

    /// @inheritdoc IVaultAdmin
    function pauseVault() external authenticate onlyVault {
        _setVaultPaused(true);
    }

    /// @inheritdoc IVaultAdmin
    function unpauseVault() external authenticate onlyVault {
        _setVaultPaused(false);
    }

    /**
     * @dev The contract can only be paused until the end of the Pause Window, and
     * unpaused until the end of the Buffer Period.
     */
    function _setVaultPaused(bool pausing) internal {
        if (_isVaultPaused()) {
            if (pausing) {
                // Already paused, and we're trying to pause it again.
                revert VaultPaused();
            }

            // The Vault can always be unpaused while it's paused.
            // When the buffer period expires, `_isVaultPaused` will return false, so we would be in the outside
            // else clause, where trying to unpause will revert unconditionally.
        } else {
            if (pausing) {
                // Not already paused; we can pause within the window.
                // solhint-disable-next-line not-rely-on-time
                if (block.timestamp >= _vaultPauseWindowEndTime) {
                    revert VaultPauseWindowExpired();
                }
            } else {
                // Not paused, and we're trying to unpause it.
                revert VaultNotPaused();
            }
        }

        VaultState memory vaultState = _vaultState.toVaultState();
        vaultState.isVaultPaused = pausing;
        _vaultState = VaultStateLib.fromVaultState(vaultState);

        emit VaultPausedStateChanged(pausing);
    }

    /*******************************************************************************
                                     Pool Pausing
    *******************************************************************************/

    modifier authenticateByRole(address pool) {
        _ensureAuthenticatedByRole(pool);
        _;
    }

    function _ensureAuthenticatedByRole(address pool) private view {
        bytes32 actionId = getActionId(msg.sig);

        PoolFunctionPermission memory roleAssignment = _poolFunctionPermissions[pool][actionId];

        // If there is no role assigment, fall through and delegate to governance.
        if (roleAssignment.account != address(0)) {
            // If the sender matches the permissioned account, all good; just return.
            if (msg.sender == roleAssignment.account) {
                return;
            }

            // If it doesn't, check whether it's onlyOwner. onlyOwner means *only* the permissioned account
            // may call the function, so revert if this is the case. Otherwise, fall through and check
            // governance.
            if (roleAssignment.onlyOwner) {
                revert SenderNotAllowed();
            }
        }

        // Delegate to governance.
        if (_canPerform(actionId, msg.sender, pool) == false) {
            revert SenderNotAllowed();
        }
    }

    /// @inheritdoc IVaultAdmin
    function pausePool(address pool) external withRegisteredPool(pool) authenticateByRole(pool) onlyVault {
        _setPoolPaused(pool, true);
    }

    /// @inheritdoc IVaultAdmin
    function unpausePool(address pool) external withRegisteredPool(pool) authenticateByRole(pool) onlyVault {
        _setPoolPaused(pool, false);
    }

    function _setPoolPaused(address pool, bool pausing) internal {
        PoolConfig memory config = PoolConfigLib.toPoolConfig(_poolConfig[pool]);

        if (_isPoolPaused(pool)) {
            if (pausing) {
                // Already paused, and we're trying to pause it again.
                revert PoolPaused(pool);
            }

            // The pool can always be unpaused while it's paused.
            // When the buffer period expires, `_isPoolPaused` will return false, so we would be in the outside
            // else clause, where trying to unpause will revert unconditionally.
        } else {
            if (pausing) {
                // Not already paused; we can pause within the window.
                // solhint-disable-next-line not-rely-on-time
                if (block.timestamp >= config.pauseWindowEndTime) {
                    revert PoolPauseWindowExpired(pool);
                }
            } else {
                // Not paused, and we're trying to unpause it.
                revert PoolNotPaused(pool);
            }
        }

        // Update poolConfig.
        config.isPoolPaused = pausing;
        _poolConfig[pool] = config.fromPoolConfig();

        emit PoolPausedStateChanged(pool, pausing);
    }

    /*******************************************************************************
                                        Fees
    *******************************************************************************/

    /// @inheritdoc IVaultAdmin
    function setProtocolSwapFeePercentage(uint256 newProtocolSwapFeePercentage) external authenticate onlyVault {
        if (newProtocolSwapFeePercentage > _MAX_PROTOCOL_SWAP_FEE_PERCENTAGE) {
            revert ProtocolSwapFeePercentageTooHigh();
        }
        VaultState memory vaultState = _vaultState.toVaultState();
        vaultState.protocolSwapFeePercentage = newProtocolSwapFeePercentage;
        _vaultState = VaultStateLib.fromVaultState(vaultState);
        emit ProtocolSwapFeePercentageChanged(newProtocolSwapFeePercentage);
    }

    /// @inheritdoc IVaultAdmin
    function setProtocolYieldFeePercentage(uint256 newProtocolYieldFeePercentage) external authenticate onlyVault {
        if (newProtocolYieldFeePercentage > _MAX_PROTOCOL_YIELD_FEE_PERCENTAGE) {
            revert ProtocolYieldFeePercentageTooHigh();
        }
        VaultState memory vaultState = _vaultState.toVaultState();
        vaultState.protocolYieldFeePercentage = newProtocolYieldFeePercentage;
        _vaultState = VaultStateLib.fromVaultState(vaultState);
        emit ProtocolYieldFeePercentageChanged(newProtocolYieldFeePercentage);
    }

    /**
     * @inheritdoc IVaultAdmin
     * @dev This is a permissioned function, disabled if the pool is paused. The swap fee must be <=
     * MAX_SWAP_FEE_PERCENTAGE. Emits the SwapFeePercentageChanged event.
     */
    function setStaticSwapFeePercentage(
        address pool,
        uint256 swapFeePercentage
    ) external withRegisteredPool(pool) authenticateByRole(pool) onlyVault {
        // Saving bits by not implementing a new modifier
        _ensureUnpausedAndGetVaultState(pool);
        _setStaticSwapFeePercentage(pool, swapFeePercentage);
    }

    /**
     * @inheritdoc IVaultAdmin
     * @dev This can only be executed by the pool creator and is disabled if the pool is paused.
     * The creator fee must be <= 100%. It's the percentage of creatorAndLpFees that will be accrued by the creator
     * of the pool. For more details, check comment of vault's _computeAndChargeProtocolAndCreatorFees function
     * Emits the poolCreatorFeePercentageChanged event.
     */
    function setPoolCreatorFeePercentage(
        address pool,
        uint256 poolCreatorFeePercentage
    ) external withRegisteredPool(pool) authenticateByRole(pool) onlyVault {
        // Saving bits by not implementing a new modifier
        _ensureUnpausedAndGetVaultState(pool);
        _setPoolCreatorFeePercentage(pool, poolCreatorFeePercentage);
    }

    function _setPoolCreatorFeePercentage(address pool, uint256 poolCreatorFeePercentage) internal virtual {
        if (poolCreatorFeePercentage > FixedPoint.ONE) {
            revert PoolCreatorFeePercentageTooHigh();
        }

        PoolConfig memory config = PoolConfigLib.toPoolConfig(_poolConfig[pool]);
        config.poolCreatorFeePercentage = poolCreatorFeePercentage;
        _poolConfig[pool] = config.fromPoolConfig();

        emit PoolCreatorFeePercentageChanged(pool, poolCreatorFeePercentage);
    }

    /// @inheritdoc IVaultAdmin
    function collectProtocolFees(address /* pool */) public nonReentrant {
        // need protocol fees collector address. Deploy contract and move collection to there?
    }
    
    /*function collectProtocolFees(IERC20[] calldata tokens) external authenticate nonReentrant onlyVault {
        for (uint256 i = 0; i < tokens.length; ++i) {
            IERC20 token = tokens[i];
            uint256 amount = _protocolFees[token];

            if (amount > 0) {
                // set fees to zero for the token
                _protocolFees[token] = 0;

                token.safeTransfer(msg.sender, amount);
                emit ProtocolFeeCollected(token, amount);
            }
        }
<<<<<<< HEAD
    }*/
=======
    }

    /// @inheritdoc IVaultAdmin
    function collectPoolCreatorFees(address pool) external nonReentrant onlyVault {
        IERC20[] memory tokens = _getPoolTokens(pool);
        for (uint256 i = 0; i < tokens.length; ++i) {
            IERC20 token = tokens[i];

            uint256 amount = _poolCreatorFees[pool][address(token)];
            if (amount > 0) {
                // set fees to zero for the token
                _poolCreatorFees[pool][address(token)] = 0;

                token.safeTransfer(_poolRoleAccounts[pool].poolCreator, amount);
                emit PoolCreatorFeeCollected(pool, token, amount);
            }
        }
    }
>>>>>>> 8ed7f31f

    /*******************************************************************************
                                    Recovery Mode
    *******************************************************************************/

    /// @inheritdoc IVaultAdmin
    function enableRecoveryMode(address pool) external withRegisteredPool(pool) onlyVault {
        _ensurePoolNotInRecoveryMode(pool);

        // If the Vault or pool is pausable (and currently paused), this call is permissionless.
        if (_isPoolPaused(pool) == false && _isVaultPaused() == false) {
            // If not permissionless, authenticate with governance.
            _authenticateCaller();
        }

        _setPoolRecoveryMode(pool, true);
    }

    /// @inheritdoc IVaultAdmin
    function disableRecoveryMode(address pool) external withRegisteredPool(pool) authenticate onlyVault {
        _ensurePoolInRecoveryMode(pool);
        _setPoolRecoveryMode(pool, false);
    }

    /**
     * @dev Reverts if the pool is in recovery mode.
     * @param pool The pool
     */
    function _ensurePoolNotInRecoveryMode(address pool) internal view {
        if (_isPoolInRecoveryMode(pool)) {
            revert PoolInRecoveryMode(pool);
        }
    }

    /**
     * @dev Change the recovery mode state of a pool, and emit an event. Assumes any validation (e.g., whether
     * the proposed state change is consistent) has already been done.
     *
     * @param pool The pool
     * @param recoveryMode The desired recovery mode state
     */
    function _setPoolRecoveryMode(address pool, bool recoveryMode) internal {
        // Update poolConfig
        PoolConfig memory config = PoolConfigLib.toPoolConfig(_poolConfig[pool]);
        config.isPoolInRecoveryMode = recoveryMode;
        _poolConfig[pool] = config.fromPoolConfig();

        if (recoveryMode == false) {
            _setPoolBalances(pool, _getPoolData(pool));
        }

        emit PoolRecoveryModeStateChanged(pool, recoveryMode);
    }

    /// @dev Factored out as it is reused.
    function _getPoolData(address pool) internal view returns (PoolData memory poolData) {
        (
            poolData.tokenConfig,
            poolData.balancesRaw,
            poolData.decimalScalingFactors,
            poolData.poolConfig
        ) = _getPoolTokenInfo(pool);

        _updateTokenRatesInPoolData(poolData);
    }

    /*******************************************************************************
                                        Queries
    *******************************************************************************/

    /// @inheritdoc IVaultAdmin
    function disableQuery() external authenticate onlyVault {
        VaultState memory vaultState = _vaultState.toVaultState();
        vaultState.isQueryDisabled = true;
        _vaultState = VaultStateLib.fromVaultState(vaultState);
    }

    /*******************************************************************************
                                Authentication
    *******************************************************************************/

    /// @inheritdoc IVaultAdmin
    function setAuthorizer(IAuthorizer newAuthorizer) external nonReentrant authenticate onlyVault {
        _authorizer = newAuthorizer;

        emit AuthorizerChanged(newAuthorizer);
    }

    /// @dev Access control is delegated to the Authorizer
    function _canPerform(bytes32 actionId, address user) internal view override returns (bool) {
        return _authorizer.canPerform(actionId, user, address(this));
    }

    function _canPerform(bytes32 actionId, address user, address where) internal view returns (bool) {
        return _authorizer.canPerform(actionId, user, where);
    }
}<|MERGE_RESOLUTION|>--- conflicted
+++ resolved
@@ -351,28 +351,7 @@
                 emit ProtocolFeeCollected(token, amount);
             }
         }
-<<<<<<< HEAD
     }*/
-=======
-    }
-
-    /// @inheritdoc IVaultAdmin
-    function collectPoolCreatorFees(address pool) external nonReentrant onlyVault {
-        IERC20[] memory tokens = _getPoolTokens(pool);
-        for (uint256 i = 0; i < tokens.length; ++i) {
-            IERC20 token = tokens[i];
-
-            uint256 amount = _poolCreatorFees[pool][address(token)];
-            if (amount > 0) {
-                // set fees to zero for the token
-                _poolCreatorFees[pool][address(token)] = 0;
-
-                token.safeTransfer(_poolRoleAccounts[pool].poolCreator, amount);
-                emit PoolCreatorFeeCollected(pool, token, amount);
-            }
-        }
-    }
->>>>>>> 8ed7f31f
 
     /*******************************************************************************
                                     Recovery Mode
