--- conflicted
+++ resolved
@@ -58,7 +58,7 @@
     using EnumerableMap for EnumerableMap.IERC20ToBytes32Map;
     using EnumerableSet for EnumerableSet.AddressSet;
     using PackedTokenBalance for bytes32;
-    using PoolConfigLib for PoolConfig;
+    using PoolConfigLib for PoolState;
     using InputHelpers for uint256;
     using ScalingHelpers for *;
     using VaultExtensionsLib for IVault;
@@ -237,7 +237,7 @@
 
         // Store config and mark the pool as registered
         PoolFlags memory flags;
-        PoolState memory config;
+        PoolState memory state;
 
         flags.isPoolRegistered = true;
         flags.shouldCallBeforeInitialize = params.poolHooks.shouldCallBeforeInitialize;
@@ -256,17 +256,12 @@
 
         _poolFlags[pool] = flags;
 
-        config.tokenDecimalDiffs = PoolConfigLib.toTokenDecimalDiffs(tokenDecimalDiffs);
-        config.pauseWindowEndTime = params.pauseWindowEndTime;
-<<<<<<< HEAD
-
-        _poolState[pool] = config.fromPoolState();
-=======
+        state.tokenDecimalDiffs = PoolConfigLib.toTokenDecimalDiffs(tokenDecimalDiffs);
+        state.pauseWindowEndTime = params.pauseWindowEndTime;
         // Initialize the pool-specific protocol fee values to the current global defaults.
-        (config.aggregateProtocolSwapFeePercentage, config.aggregateProtocolYieldFeePercentage) = _protocolFeeCollector
+        (state.aggregateProtocolSwapFeePercentage, state.aggregateProtocolYieldFeePercentage) = _protocolFeeCollector
             .registerPool(pool);
-        _poolConfig[pool] = config.fromPoolConfig();
->>>>>>> c8d814a3
+        _poolState[pool] = state.fromPoolState();
 
         _setStaticSwapFeePercentage(pool, params.swapFeePercentage);
 
@@ -331,7 +326,7 @@
         // Balances are zero until after initialize is callled, so there is no need to charge pending yield fee here.
         PoolData memory poolData = _loadPoolData(pool, Rounding.ROUND_DOWN);
 
-        if (poolData.poolConfig.isPoolInitialized) {
+        if (poolData.poolFlags.isPoolInitialized) {
             revert PoolAlreadyInitialized(pool);
         }
         uint256 numTokens = poolData.tokenConfig.length;
@@ -345,7 +340,7 @@
             poolData.tokenRates
         );
 
-        if (poolData.poolConfig.hooks.shouldCallBeforeInitialize) {
+        if (poolData.poolFlags.shouldCallBeforeInitialize) {
             if (IPoolHooks(pool).onBeforeInitialize(exactAmountsInScaled18, userData) == false) {
                 revert BeforeInitializeHookFailed();
             }
@@ -364,7 +359,7 @@
 
         bptAmountOut = _initialize(pool, to, poolData, tokens, exactAmountsIn, exactAmountsInScaled18, minBptAmountOut);
 
-        if (poolData.poolConfig.hooks.shouldCallAfterInitialize) {
+        if (poolData.poolFlags.shouldCallAfterInitialize) {
             if (IPoolHooks(pool).onAfterInitialize(exactAmountsInScaled18, bptAmountOut, userData) == false) {
                 revert AfterInitializeHookFailed();
             }
@@ -439,10 +434,7 @@
 
     /// @inheritdoc IVaultExtension
     function getPoolConfig(address pool) external view withRegisteredPool(pool) onlyVault returns (PoolConfig memory) {
-        return PoolConfig({
-            poolFlags: _poolFlags[pool],
-            poolState: _poolState[pool].toPoolState()
-        });            
+        return PoolConfig({ poolFlags: _poolFlags[pool], poolState: _poolState[pool].toPoolState() });
     }
 
     /// @inheritdoc IVaultExtension
@@ -566,7 +558,7 @@
     function getStaticSwapFeePercentage(
         address pool
     ) external view withRegisteredPool(pool) onlyVault returns (uint256) {
-        return PoolConfigLib.toPoolConfig(_poolState[pool]).staticSwapFeePercentage;
+        return PoolConfigLib.toPoolState(_poolState[pool]).staticSwapFeePercentage;
     }
 
     /// @inheritdoc IVaultExtension
