// SPDX-License-Identifier: GPL-3.0-or-later

pragma solidity ^0.8.24;

import { IVault } from "@balancer-labs/v3-interfaces/contracts/vault/IVault.sol";
import { Iv2Vault } from "@balancer-labs/v3-interfaces/contracts/vault/Iv2Vault.sol";
import { Authentication } from "@balancer-labs/v3-solidity-utils/contracts/helpers/Authentication.sol";
import { CREATE3 } from "@balancer-labs/v3-solidity-utils/contracts/solmate/CREATE3.sol";

import { Vault } from "./Vault.sol";
import { VaultAdmin } from "./VaultAdmin.sol";
import { VaultExtension } from "./VaultExtension.sol";
import { ProtocolFeeController } from "./ProtocolFeeController.sol";

/// @notice One-off factory to deploy the Vault at a specific address.
contract VaultFactory is Authentication {
    /// @dev Emitted when the Vault is deployed.
    event VaultCreated(address);

    /// @dev Vault has already been deployed, so this factory is disabled.
    error VaultAlreadyCreated();

    /// @dev The given salt does not match the generated address when attempting to create the Vault.
    error VaultAddressMismatch();

    bool public isDisabled;

    Iv2Vault private immutable _v2Vault;
    uint32 private immutable _pauseWindowDuration;
    uint32 private immutable _bufferPeriodDuration;
    address private immutable _deployer;

    bytes private _creationCode;

    // solhint-disable not-rely-on-time

    constructor(
        Iv2Vault v2Vault,
        uint32 pauseWindowDuration,
        uint32 bufferPeriodDuration
    ) Authentication(bytes32(uint256(uint160(address(this))))) {
        _deployer = msg.sender;
        _creationCode = type(Vault).creationCode;
        _v2Vault = v2Vault;
        _pauseWindowDuration = pauseWindowDuration;
        _bufferPeriodDuration = bufferPeriodDuration;
    }

    /**
     * @notice Deploys the Vault.
     * @dev The Vault can only be deployed once. Therefore, this function is permissioned to ensure that it is
     * deployed to the right address.
     *
     * @param salt Salt used to create the vault. See `getDeploymentAddress`.
     * @param targetAddress Expected Vault address. The function will revert if the given salt does not deploy the
     * Vault to the target address.
     */
    function create(bytes32 salt, address targetAddress) external authenticate {
        if (isDisabled) {
            revert VaultAlreadyCreated();
        }
        isDisabled = true;

        address vaultAddress = getDeploymentAddress(salt);
        if (targetAddress != vaultAddress) {
            revert VaultAddressMismatch();
        }

<<<<<<< HEAD
        VaultAdmin vaultAdmin = new VaultAdmin(
            IVault(vaultAddress),
            _v2Vault,
            _pauseWindowDuration,
            _bufferPeriodDuration
        );

=======
        VaultAdmin vaultAdmin = new VaultAdmin(IVault(vaultAddress), _pauseWindowDuration, _bufferPeriodDuration);
>>>>>>> 789c9e0f
        VaultExtension vaultExtension = new VaultExtension(IVault(vaultAddress), vaultAdmin);
        ProtocolFeeController feeController = new ProtocolFeeController(IVault(vaultAddress));

        address deployedAddress = _create(abi.encode(vaultExtension, feeController), salt);

        // This should always be the case, but we enforce the end state to match the expected outcome anyways.
        if (deployedAddress != targetAddress) {
            revert VaultAddressMismatch();
        }

        emit VaultCreated(vaultAddress);
    }

    /// @notice Gets deployment address for a given salt.
    function getDeploymentAddress(bytes32 salt) public view returns (address) {
        return CREATE3.getDeployed(salt);
    }

    function _create(bytes memory constructorArgs, bytes32 finalSalt) internal returns (address) {
        return CREATE3.deploy(finalSalt, abi.encodePacked(_creationCode, constructorArgs), 0);
    }

    function _canPerform(bytes32 actionId, address user) internal view virtual override returns (bool) {
        return _v2Vault.getAuthorizer().canPerform(actionId, user, address(this));
    }
}<|MERGE_RESOLUTION|>--- conflicted
+++ resolved
@@ -66,7 +66,6 @@
             revert VaultAddressMismatch();
         }
 
-<<<<<<< HEAD
         VaultAdmin vaultAdmin = new VaultAdmin(
             IVault(vaultAddress),
             _v2Vault,
@@ -74,9 +73,6 @@
             _bufferPeriodDuration
         );
 
-=======
-        VaultAdmin vaultAdmin = new VaultAdmin(IVault(vaultAddress), _pauseWindowDuration, _bufferPeriodDuration);
->>>>>>> 789c9e0f
         VaultExtension vaultExtension = new VaultExtension(IVault(vaultAddress), vaultAdmin);
         ProtocolFeeController feeController = new ProtocolFeeController(IVault(vaultAddress));
 
