// SPDX-License-Identifier: GPL-3.0-or-later

pragma solidity ^0.8.24;

import { IERC20 } from "@openzeppelin/contracts/token/ERC20/IERC20.sol";

import { IVault } from "@balancer-labs/v3-interfaces/contracts/vault/IVault.sol";
import { IRateProvider } from "@balancer-labs/v3-interfaces/contracts/vault/IRateProvider.sol";
import "@balancer-labs/v3-interfaces/contracts/vault/VaultTypes.sol";

import { FactoryWidePauseWindow } from "../factories/FactoryWidePauseWindow.sol";
import { PoolConfigBits, PoolConfigLib } from "../lib/PoolConfigLib.sol";

contract PoolFactoryMock is FactoryWidePauseWindow {
    uint256 private constant DEFAULT_SWAP_FEE = 0;

    IVault private immutable _vault;

    constructor(IVault vault, uint256 pauseWindowDuration) FactoryWidePauseWindow(pauseWindowDuration) {
        _vault = vault;
    }

    function registerTestPool(address pool, TokenConfig[] memory tokenConfig) external {
        _vault.registerPool(
            pool,
            tokenConfig,
            DEFAULT_SWAP_FEE,
            getNewPoolPauseWindowEndTime(),
            address(0),
            PoolConfigBits.wrap(0).toPoolConfig().hooks,
            LiquidityManagement({
                disableUnbalancedLiquidity: false,
                enableAddLiquidityCustom: true,
                enableRemoveLiquidityCustom: true
            })
        );
    }

    function registerGeneralTestPool(
        address pool,
        TokenConfig[] memory tokenConfig,
        uint256 swapFee,
        uint256 pauseWindowDuration,
        address pauseManager
    ) external {
        _vault.registerPool(
            pool,
            tokenConfig,
            swapFee,
            block.timestamp + pauseWindowDuration,
            pauseManager,
            PoolConfigBits.wrap(0).toPoolConfig().hooks,
            LiquidityManagement({
                disableUnbalancedLiquidity: false,
                enableAddLiquidityCustom: true,
                enableRemoveLiquidityCustom: true
            })
        );
    }

    function registerPool(
        address pool,
        TokenConfig[] memory tokenConfig,
        address pauseManager,
        PoolHooks calldata poolHooks,
        LiquidityManagement calldata liquidityManagement,
        bool hasDynamicSwapFee
    ) external {
        _vault.registerPool(
            pool,
            tokenConfig,
            DEFAULT_SWAP_FEE,
            getNewPoolPauseWindowEndTime(),
            pauseManager,
            poolHooks,
            liquidityManagement
        );
    }

    function registerPoolWithSwapFee(
        address pool,
        TokenConfig[] memory tokenConfig,
        uint256 swapFeePercentage,
        address pauseManager,
        PoolHooks calldata poolHooks,
        LiquidityManagement calldata liquidityManagement
    ) external {
        _vault.registerPool(
            pool,
            tokenConfig,
            swapFeePercentage,
            getNewPoolPauseWindowEndTime(),
            pauseManager,
            poolHooks,
            liquidityManagement,
            hasDynamicSwapFee
        );
    }

    // For tests; otherwise can't get the exact event arguments.
    function registerPoolAtTimestamp(
        address pool,
        TokenConfig[] memory tokenConfig,
        address pauseManager,
        PoolHooks calldata poolHooks,
        LiquidityManagement calldata liquidityManagement,
        uint256 timestamp,
        bool hasDynamicSwapFee
    ) external {
        _vault.registerPool(
            pool,
            tokenConfig,
<<<<<<< HEAD
            timestamp,
            pauseManager,
            poolHooks,
            liquidityManagement,
            hasDynamicSwapFee
=======
            DEFAULT_SWAP_FEE,
            timestamp,
            pauseManager,
            poolHooks,
            liquidityManagement
>>>>>>> 098c7c30
        );
    }
}<|MERGE_RESOLUTION|>--- conflicted
+++ resolved
@@ -32,7 +32,8 @@
                 disableUnbalancedLiquidity: false,
                 enableAddLiquidityCustom: true,
                 enableRemoveLiquidityCustom: true
-            })
+            }),
+            false // hasDynamicSwapFee
         );
     }
 
@@ -54,7 +55,8 @@
                 disableUnbalancedLiquidity: false,
                 enableAddLiquidityCustom: true,
                 enableRemoveLiquidityCustom: true
-            })
+            }),
+            false // hasDynamicSwapFee
         );
     }
 
@@ -73,7 +75,8 @@
             getNewPoolPauseWindowEndTime(),
             pauseManager,
             poolHooks,
-            liquidityManagement
+            liquidityManagement,
+            hasDynamicSwapFee
         );
     }
 
@@ -83,7 +86,8 @@
         uint256 swapFeePercentage,
         address pauseManager,
         PoolHooks calldata poolHooks,
-        LiquidityManagement calldata liquidityManagement
+        LiquidityManagement calldata liquidityManagement,
+        bool hasDynamicSwapFee
     ) external {
         _vault.registerPool(
             pool,
@@ -110,19 +114,12 @@
         _vault.registerPool(
             pool,
             tokenConfig,
-<<<<<<< HEAD
+            DEFAULT_SWAP_FEE,
             timestamp,
             pauseManager,
             poolHooks,
             liquidityManagement,
             hasDynamicSwapFee
-=======
-            DEFAULT_SWAP_FEE,
-            timestamp,
-            pauseManager,
-            poolHooks,
-            liquidityManagement
->>>>>>> 098c7c30
         );
     }
 }