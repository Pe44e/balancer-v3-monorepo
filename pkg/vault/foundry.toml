--- conflicted
+++ resolved
@@ -23,11 +23,7 @@
 ]
 optimizer = true
 optimizer_runs = 999
-<<<<<<< HEAD
 solc_version = '0.8.27'
-=======
-solc_version = '0.8.26'
->>>>>>> ba803572
 auto_detect_solc = false
 evm_version = 'cancun'
 ignored_error_codes = [2394, 5574, 3860] # Transient storage, code size
