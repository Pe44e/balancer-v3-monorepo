--- conflicted
+++ resolved
@@ -1,7 +1,2 @@
-<<<<<<< HEAD
-Bytecode	22.133
-InitCode	23.683
-=======
-Bytecode	23.271
-InitCode	24.960
->>>>>>> b45035b5
+Bytecode	23.170
+InitCode	24.768