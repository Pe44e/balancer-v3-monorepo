--- conflicted
+++ resolved
@@ -1,7 +1,2 @@
-<<<<<<< HEAD
-Bytecode	21.861
-InitCode	23.720
-=======
-Bytecode	21.539
-InitCode	23.377
->>>>>>> 1d714234
+Bytecode	21.927
+InitCode	23.785