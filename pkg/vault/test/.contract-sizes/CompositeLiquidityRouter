<<<<<<< HEAD
<<<<<<< HEAD
Bytecode	16.915
InitCode	18.282
=======
Bytecode	21.433
InitCode	22.979
>>>>>>> main
=======
Bytecode	21.753
InitCode	23.609
>>>>>>> 1e477cdc
<|MERGE_RESOLUTION|>--- conflicted
+++ resolved
@@ -1,12 +1,2 @@
-<<<<<<< HEAD
-<<<<<<< HEAD
-Bytecode	16.915
-InitCode	18.282
-=======
-Bytecode	21.433
-InitCode	22.979
->>>>>>> main
-=======
-Bytecode	21.753
-InitCode	23.609
->>>>>>> 1e477cdc
+Bytecode	17.235
+InitCode	18.895