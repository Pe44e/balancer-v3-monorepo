--- conflicted
+++ resolved
@@ -1,7 +1,2 @@
-<<<<<<< HEAD
-Bytecode	22.391
-InitCode	24.270
-=======
-Bytecode	14.027
-InitCode	15.591
->>>>>>> 58cedfad
+Bytecode	22.363
+InitCode	24.242