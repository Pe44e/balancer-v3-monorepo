--- conflicted
+++ resolved
@@ -1,7 +1,2 @@
-<<<<<<< HEAD
-Bytecode	22.280
-InitCode	24.159
-=======
-Bytecode	14.049
-InitCode	15.612
->>>>>>> 48ce268a
+Bytecode	22.391
+InitCode	24.270