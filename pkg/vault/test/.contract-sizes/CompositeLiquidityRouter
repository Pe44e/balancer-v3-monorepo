--- conflicted
+++ resolved
@@ -1,7 +1,2 @@
-<<<<<<< HEAD
-Bytecode	21.790
-InitCode	23.648
-=======
-Bytecode	21.738
-InitCode	23.604
->>>>>>> 8cebba04
+Bytecode	21.861
+InitCode	23.720