<<<<<<< HEAD
Bytecode	22.881
InitCode	23.853
=======
Bytecode	23.506
InitCode	24.479
>>>>>>> ba803572
<|MERGE_RESOLUTION|>--- conflicted
+++ resolved
@@ -1,7 +1,2 @@
-<<<<<<< HEAD
-Bytecode	22.881
-InitCode	23.853
-=======
 Bytecode	23.506
-InitCode	24.479
->>>>>>> ba803572
+InitCode	24.479