--- conflicted
+++ resolved
@@ -1,7 +1,2 @@
-<<<<<<< HEAD
-Bytecode	13.895
-InitCode	14.912
-=======
-Bytecode	13.832
-InitCode	14.850
->>>>>>> a78d8724
+Bytecode	13.823
+InitCode	14.841