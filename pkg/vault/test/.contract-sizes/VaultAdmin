<<<<<<< HEAD
Bytecode	13.964
InitCode	15.043
=======
Bytecode	13.985
InitCode	15.064
>>>>>>> c3a553c0
<|MERGE_RESOLUTION|>--- conflicted
+++ resolved
@@ -1,7 +1,2 @@
-<<<<<<< HEAD
-Bytecode	13.964
-InitCode	15.043
-=======
-Bytecode	13.985
-InitCode	15.064
->>>>>>> c3a553c0
+Bytecode	14.037
+InitCode	15.116