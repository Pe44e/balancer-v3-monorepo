<<<<<<< HEAD
Bytecode	13.492
InitCode	14.472
=======
Bytecode	13.858
InitCode	14.956
>>>>>>> b45035b5
<|MERGE_RESOLUTION|>--- conflicted
+++ resolved
@@ -1,7 +1,2 @@
-<<<<<<< HEAD
-Bytecode	13.492
-InitCode	14.472
-=======
-Bytecode	13.858
-InitCode	14.956
->>>>>>> b45035b5
+Bytecode	13.755
+InitCode	14.772