--- conflicted
+++ resolved
@@ -1,7 +1,2 @@
-<<<<<<< HEAD
-Bytecode	18.977
-InitCode	20.036
-=======
-Bytecode	19.488
-InitCode	20.676
->>>>>>> b45035b5
+Bytecode	19.031
+InitCode	20.114