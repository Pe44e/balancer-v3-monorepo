--- conflicted
+++ resolved
@@ -9,7 +9,7 @@
 import ERC20TokenList from '@balancer-labs/v3-helpers/src/models/tokens/ERC20TokenList';
 
 import { PoolMock } from '../typechain-types/contracts/test/PoolMock';
-import { BatchRouter, PoolFactoryMock, Vault } from '../typechain-types';
+import { BatchRouter, IRouter, PoolFactoryMock, Vault } from '../typechain-types';
 import { BalanceChange, expectBalanceChange } from '@balancer-labs/v3-helpers/src/test/tokenBalance';
 import * as VaultDeployer from '@balancer-labs/v3-helpers/src/models/vault/VaultDeployer';
 import { ERC20TestToken, WETHTestToken } from '@balancer-labs/v3-solidity-utils/typechain-types';
@@ -18,12 +18,11 @@
 import { sortAddresses } from '@balancer-labs/v3-helpers/src/models/tokens/sortingHelper';
 import { deployPermit2 } from './Permit2Deployer';
 import { IPermit2 } from '../typechain-types/permit2/src/interfaces/IPermit2';
-import { IBatchRouter, IRouterMock } from '@balancer-labs/v3-interfaces/typechain-types';
+import { IBatchRouter } from '@balancer-labs/v3-interfaces/typechain-types';
 import * as RouterDeployer from '@balancer-labs/v3-helpers/src/models/vault/RouterDeployer';
 
 describe('BatchSwap', function () {
   const BATCH_ROUTER_VERSION = 'BatchRouter v9';
-  const ROUTER_VERSION = 'Router v9';
 
   let permit2: IPermit2;
   let vault: Vault;
@@ -32,7 +31,7 @@
   let poolAB: PoolMock, poolAC: PoolMock, poolBC: PoolMock;
   let pools: PoolMock[];
   let tokens: ERC20TokenList;
-  let router: BatchRouter, basicRouter: IRouterMock;
+  let router: BatchRouter, basicRouter: IRouter;
 
   let lp: SignerWithAddress, sender: SignerWithAddress, zero: VoidSigner;
 
@@ -51,13 +50,8 @@
     vaultAddress = await vault.getAddress();
     const WETH: WETHTestToken = await deploy('v3-solidity-utils/WETHTestToken');
     permit2 = await deployPermit2();
-<<<<<<< HEAD
-    router = await deploy('BatchRouter', { args: [vaultAddress, WETH, permit2] });
+    router = await deploy('BatchRouter', { args: [vaultAddress, WETH, permit2, BATCH_ROUTER_VERSION] });
     basicRouter = await RouterDeployer.deployRouter(vaultAddress, WETH, permit2);
-=======
-    router = await deploy('BatchRouter', { args: [vaultAddress, WETH, permit2, BATCH_ROUTER_VERSION] });
-    basicRouter = await deploy('Router', { args: [vaultAddress, WETH, permit2, ROUTER_VERSION] });
->>>>>>> 1e477cdc
 
     factory = await deploy('PoolFactoryMock', { args: [vaultAddress, 12 * MONTH] });
 
