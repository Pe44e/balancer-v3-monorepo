import { ethers } from 'hardhat';
import { expect } from 'chai';
import { Contract } from 'ethers';
import { deploy, deployedAt } from '@balancer-labs/v3-helpers/src/contract';
import { MONTH, currentTimestamp, fromNow } from '@balancer-labs/v3-helpers/src/time';
import { PoolConfigStructOutput } from '../typechain-types/contracts/test/VaultMock';
import { ERC20TestToken } from '@balancer-labs/v3-solidity-utils/typechain-types/contracts/test/ERC20TestToken';
import { SignerWithAddress } from '@nomicfoundation/hardhat-ethers/dist/src/signer-with-address';
import { sharedBeforeEach } from '@balancer-labs/v3-common/sharedBeforeEach';
import { ANY_ADDRESS, ZERO_ADDRESS } from '@balancer-labs/v3-helpers/src/constants';
import { FP_ONE, bn, fp } from '@balancer-labs/v3-helpers/src/numbers';
import { buildTokenConfig, setupEnvironment } from './poolSetup';
import { NullAuthorizer } from '../typechain-types/contracts/test/NullAuthorizer';
import { actionId } from '@balancer-labs/v3-helpers/src/models/misc/actions';
import ERC20TokenList from '@balancer-labs/v3-helpers/src/models/tokens/ERC20TokenList';
import { PoolMock } from '../typechain-types/contracts/test/PoolMock';
import { PoolFactoryMock, RateProviderMock, VaultExtensionMock } from '../typechain-types';
import * as VaultDeployer from '@balancer-labs/v3-helpers/src/models/vault/VaultDeployer';
import * as expectEvent from '@balancer-labs/v3-helpers/src/test/expectEvent';
import TypesConverter from '@balancer-labs/v3-helpers/src/models/types/TypesConverter';
import { TokenType } from '@balancer-labs/v3-helpers/src/models/types/types';
import { IVaultMock } from '@balancer-labs/v3-interfaces/typechain-types';
import { sortAddresses } from '@balancer-labs/v3-helpers/src/models/tokens/sortingHelper';
import { PoolRoleAccountsStruct } from '../typechain-types/contracts/Vault';

describe('Vault', function () {
  const PAUSE_WINDOW_DURATION = MONTH * 3;
  const BUFFER_PERIOD_DURATION = MONTH;
  const POOL_SWAP_FEE = fp(0.01);

  let vault: IVaultMock;
  let vaultExtension: VaultExtensionMock;
  let factory: PoolFactoryMock;

  let poolA: PoolMock;
  let poolB: PoolMock;
  let tokenA: ERC20TestToken;
  let tokenB: ERC20TestToken;
  let tokenC: ERC20TestToken;

  let alice: SignerWithAddress;

  let tokenAAddress: string;
  let tokenBAddress: string;
  let poolBAddress: string;

  let poolATokens: string[];
  let poolBTokens: string[];
  let invalidTokens: string[];
  let duplicateTokens: string[];
  let unsortedTokens: string[];

  before('setup signers', async () => {
    [, alice] = await ethers.getSigners();
  });

  sharedBeforeEach('deploy vault, tokens, and pools', async function () {
    const { vault: vaultMock, tokens, pools } = await setupEnvironment(PAUSE_WINDOW_DURATION);

    vault = vaultMock;
    vaultExtension = (await deployedAt(
      'VaultExtensionMock',
      await vault.getVaultExtension()
    )) as unknown as VaultExtensionMock;

    factory = await deploy('PoolFactoryMock', { args: [vault, 12 * MONTH] });

    tokenA = tokens[0];
    tokenB = tokens[1];
    tokenC = tokens[2];

    poolA = pools[0]; // This pool is registered
    poolB = pools[1]; // This pool is unregistered

    tokenAAddress = await tokenA.getAddress();
    tokenBAddress = await tokenB.getAddress();
    poolBAddress = await poolB.getAddress();

    const tokenCAddress = await tokenC.getAddress();
    poolATokens = sortAddresses([tokenAAddress, tokenBAddress, tokenCAddress]);
    poolBTokens = sortAddresses([tokenAAddress, tokenCAddress]);
    invalidTokens = sortAddresses([tokenAAddress, ZERO_ADDRESS, tokenCAddress]);
    duplicateTokens = sortAddresses([tokenAAddress, tokenBAddress, tokenAAddress]);

    // Copy and reverse A tokens.
    unsortedTokens = Array.from(poolATokens);
    unsortedTokens.reverse();

    expect(await poolA.name()).to.equal('Pool A');
    expect(await poolA.symbol()).to.equal('POOLA');
    expect(await poolA.decimals()).to.equal(18);

    expect(await poolB.name()).to.equal('Pool B');
    expect(await poolB.symbol()).to.equal('POOLB');
    expect(await poolB.decimals()).to.equal(18);
  });

  describe('registration', () => {
    it('pool must support ERC165', async () => {
      await expect(vault.manualRegisterPoolPassThruTokens(ANY_ADDRESS, poolATokens)).to.be.revertedWithCustomError(
        vaultExtension,
        'PoolMustSupportERC165'
      );
    });

    it('cannot register a pool with unsorted tokens', async () => {
      await expect(vault.manualRegisterPoolPassThruTokens(poolB, unsortedTokens)).to.be.revertedWithCustomError(
        vaultExtension,
        'TokensNotSorted'
      );
    });

    it('can register a pool', async () => {
      expect(await vault.isPoolRegistered(poolA)).to.be.true;
      expect(await vault.isPoolRegistered(poolB)).to.be.false;

      const [tokens, balances] = await vault.getPoolTokenInfo(poolA);
      expect(tokens).to.deep.equal(poolATokens);
      expect(balances).to.deep.equal(Array(tokens.length).fill(0));

      await expect(vault.getPoolTokens(poolB))
        .to.be.revertedWithCustomError(vault, 'PoolNotRegistered')
        .withArgs(poolBAddress);
    });

    it('pools are initially not in recovery mode', async () => {
      expect(await vault.isPoolInRecoveryMode(poolA)).to.be.false;
    });

    it('pools are initially unpaused', async () => {
      expect(await vault.isPoolPaused(poolA)).to.equal(false);
    });

    it('registering a pool emits an event', async () => {
      const tokenConfig = Array.from({ length: poolBTokens.length }, (_, i) => [
        poolBTokens[i],
        TokenType.STANDARD.toString(),
        ZERO_ADDRESS,
        false,
      ]);

      const currentTime = await currentTimestamp();
      const pauseWindowEndTime = Number(currentTime) + PAUSE_WINDOW_DURATION;

      const expectedArgs = {
        pool: poolBAddress,
        factory: await vault.getPoolFactoryMock(),
        tokenConfig,
        pauseWindowEndTime: pauseWindowEndTime.toString(),
        roleAccounts: [ANY_ADDRESS, ZERO_ADDRESS, ANY_ADDRESS],
        poolHooks: [false, false, false, false, false, false, false, false],
        liquidityManagement: [false, true, true],
      };

      const roleAccounts: PoolRoleAccountsStruct = {
        pauseManager: ANY_ADDRESS,
        swapFeeManager: ZERO_ADDRESS,
        poolCreator: ANY_ADDRESS,
<<<<<<< HEAD
        hooks: [false, false, false, false, false, false, false, false],
        liquidityManagement: [false, true, true],
        hasDynamicSwapFee: false,
      };

      // Use expectEvent here to prevent errors with structs of arrays with hardhat matchers.
      const tx = await vault.manualRegisterPoolAtTimestamp(
        poolB,
        poolBTokens,
        pauseWindowEndTime,
        ANY_ADDRESS,
        ANY_ADDRESS,
        false
      );
=======
      };

      // Use expectEvent here to prevent errors with structs of arrays with hardhat matchers.
      const tx = await vault.manualRegisterPoolAtTimestamp(poolB, poolBTokens, pauseWindowEndTime, roleAccounts);
>>>>>>> f363d83c
      expectEvent.inReceipt(await tx.wait(), 'PoolRegistered', expectedArgs);
    });

    it('registering a pool with a swap fee emits an event', async () => {
      await expect(vault.manualRegisterPoolWithSwapFee(poolB, poolBTokens, POOL_SWAP_FEE))
        .to.emit(vault, 'SwapFeePercentageChanged')
        .withArgs(poolBAddress, POOL_SWAP_FEE);
    });

    it('cannot register a pool twice', async () => {
      await vault.manualRegisterPool(poolB, poolBTokens);

      await expect(vault.manualRegisterPool(poolB, poolBTokens))
        .to.be.revertedWithCustomError(vaultExtension, 'PoolAlreadyRegistered')
        .withArgs(await poolB.getAddress());
    });

    it('cannot register a pool with an invalid token (zero address)', async () => {
      await expect(vault.manualRegisterPool(poolB, invalidTokens)).to.be.revertedWithCustomError(
        vaultExtension,
        'InvalidToken'
      );
    });

    it('cannot register a pool with an invalid token (pool address)', async () => {
      const poolBTokensWithItself = Array.from(poolBTokens);
      poolBTokensWithItself.push(poolBAddress);

      const finalTokens = sortAddresses(poolBTokensWithItself);

      await expect(vault.manualRegisterPool(poolB, finalTokens)).to.be.revertedWithCustomError(
        vaultExtension,
        'InvalidToken'
      );
    });

    it('cannot register a pool with duplicate tokens', async () => {
      await expect(vault.manualRegisterPool(poolB, duplicateTokens))
        .to.be.revertedWithCustomError(vaultExtension, 'TokenAlreadyRegistered')
        .withArgs(tokenAAddress);
    });

    it('cannot register a pool when paused', async () => {
      await vault.manualPauseVault();

      await expect(vault.manualRegisterPool(poolB, poolBTokens)).to.be.revertedWithCustomError(vault, 'VaultPaused');
    });

    it('cannot get pool tokens for an invalid pool', async () => {
      await expect(vault.getPoolTokens(ANY_ADDRESS))
        .to.be.revertedWithCustomError(vault, 'PoolNotRegistered')
        .withArgs(ANY_ADDRESS);
    });

    it('cannot register a pool with too few tokens', async () => {
      await expect(vault.manualRegisterPool(poolB, [poolATokens[0]])).to.be.revertedWithCustomError(
        vaultExtension,
        'MinTokens'
      );
    });

    it('cannot register a pool with too many tokens', async () => {
      const tokens = await ERC20TokenList.create(5, { sorted: true });

      await expect(vault.manualRegisterPool(poolB, await tokens.addresses)).to.be.revertedWithCustomError(
        vaultExtension,
        'MaxTokens'
      );
    });
  });

  describe('initialization', () => {
    let timedVault: IVaultMock;

    sharedBeforeEach('redeploy Vault', async () => {
      const timedVaultMock = await VaultDeployer.deployMock({
        pauseWindowDuration: PAUSE_WINDOW_DURATION,
        bufferPeriodDuration: BUFFER_PERIOD_DURATION,
      });
      timedVault = await TypesConverter.toIVaultMock(timedVaultMock);
    });

    it('is temporarily pausable', async () => {
      expect(await timedVault.isVaultPaused()).to.equal(false);

      const [paused, pauseWindowEndTime, bufferPeriodEndTime] = await timedVault.getVaultPausedState();

      expect(paused).to.be.false;
      // We subtract 2 because the timestamp is set when the extension is deployed.
      // Each contract deployment pushes the timestamp by 1, and the main Vault is deployed right after the extension
      // and the vault admin.
      expect(pauseWindowEndTime).to.equal(await fromNow(PAUSE_WINDOW_DURATION - 2));
      expect(bufferPeriodEndTime).to.equal((await fromNow(PAUSE_WINDOW_DURATION - 2)) + bn(BUFFER_PERIOD_DURATION));

      await timedVault.manualPauseVault();
      expect(await timedVault.isVaultPaused()).to.be.true;

      await timedVault.manualUnpauseVault();
      expect(await timedVault.isVaultPaused()).to.be.false;
    });

    it('pausing the Vault emits an event', async () => {
      await expect(await timedVault.manualPauseVault())
        .to.emit(timedVault, 'VaultPausedStateChanged')
        .withArgs(true);

      await expect(await timedVault.manualUnpauseVault())
        .to.emit(timedVault, 'VaultPausedStateChanged')
        .withArgs(false);
    });

    describe('rate providers', () => {
      let poolC: PoolMock;
      let rateProviders: string[];
      let expectedRates: bigint[];
      let rateProvider: RateProviderMock;

      sharedBeforeEach('deploy pool', async () => {
        rateProviders = Array(poolATokens.length).fill(ZERO_ADDRESS);
        rateProvider = await deploy('v3-vault/RateProviderMock');
        rateProviders[0] = await rateProvider.getAddress();
        expectedRates = Array(poolATokens.length).fill(FP_ONE);

        poolC = await deploy('v3-vault/PoolMock', {
          args: [vault, 'Pool C', 'POOLC'],
        });

        await factory.registerTestPool(poolC, buildTokenConfig(poolATokens, rateProviders), ZERO_ADDRESS);
      });

      it('has rate providers', async () => {
        const [, , , , poolProviders] = await vault.getPoolTokenInfo(poolC);
        const tokenRates = await vault.getPoolTokenRates(poolC);

        expect(poolProviders).to.deep.equal(rateProviders);
        expect(tokenRates).to.deep.equal(expectedRates);
      });

      it('rate providers respond to changing rates', async () => {
        const newRate = fp(0.5);

        await rateProvider.mockRate(newRate);
        expectedRates[0] = newRate;

        const tokenRates = await vault.getPoolTokenRates(poolC);
        expect(tokenRates).to.deep.equal(expectedRates);
      });
    });

    describe('pausing pools', () => {
      let pool: PoolMock;
      let poolAddress: string;

      sharedBeforeEach('deploy pool', async () => {
        pool = await deploy('v3-vault/PoolMock', {
          args: [vault, 'Pool X', 'POOLX'],
        });
        poolAddress = await pool.getAddress();

        await factory.registerTestPool(poolAddress, buildTokenConfig(poolATokens), ZERO_ADDRESS);
      });

      it('Pools are temporarily pausable', async () => {
        expect(await vault.isPoolPaused(poolAddress)).to.equal(false);

        const paused = await vault.isPoolPaused(poolAddress);
        expect(paused).to.be.false;

        await vault.manualPausePool(poolAddress);
        expect(await vault.isPoolPaused(poolAddress)).to.be.true;

        await vault.manualUnpausePool(poolAddress);
        expect(await vault.isPoolPaused(poolAddress)).to.be.false;
      });

      it('pausing a pool emits an event', async () => {
        await expect(await vault.manualPausePool(poolAddress))
          .to.emit(vault, 'PoolPausedStateChanged')
          .withArgs(poolAddress, true);

        await expect(await vault.manualUnpausePool(poolAddress))
          .to.emit(vault, 'PoolPausedStateChanged')
          .withArgs(poolAddress, false);
      });
    });
  });

  describe('authorizer', () => {
    let oldAuthorizer: Contract;
    let newAuthorizer: NullAuthorizer;
    let oldAuthorizerAddress: string;

    sharedBeforeEach('get old and deploy new authorizer', async () => {
      oldAuthorizerAddress = await vault.getAuthorizer();
      oldAuthorizer = await deployedAt('v3-solidity-utils/BasicAuthorizerMock', oldAuthorizerAddress);

      newAuthorizer = await deploy('NullAuthorizer');
    });

    context('without permission', () => {
      it('cannot change authorizer', async () => {
        await expect(vault.setAuthorizer(newAuthorizer.getAddress())).to.be.revertedWithCustomError(
          vault,
          'SenderNotAllowed'
        );
      });
    });

    context('with permission', () => {
      let newAuthorizerAddress: string;

      sharedBeforeEach('grant permission', async () => {
        const setAuthorizerAction = await actionId(vault, 'setAuthorizer');

        await oldAuthorizer.grantRole(setAuthorizerAction, alice.address);
      });

      it('can change authorizer', async () => {
        newAuthorizerAddress = await newAuthorizer.getAddress();

        await expect(await vault.connect(alice).setAuthorizer(newAuthorizerAddress))
          .to.emit(vault, 'AuthorizerChanged')
          .withArgs(newAuthorizerAddress);

        expect(await vault.getAuthorizer()).to.equal(newAuthorizerAddress);
      });

      it('the null authorizer allows everything', async () => {
        await vault.connect(alice).setAuthorizer(newAuthorizerAddress);

        await vault.setAuthorizer(oldAuthorizerAddress);

        expect(await vault.getAuthorizer()).to.equal(oldAuthorizerAddress);
      });
    });
  });

  describe('pool tokens', () => {
    const DECIMAL_DIFF_BITS = 5;

    function decodeDecimalDiffs(diff: number, numTokens: number): number[] {
      const result: number[] = [];

      for (let i = 0; i < numTokens; i++) {
        // Compute the 5-bit mask for each token
        const mask = (2 ** DECIMAL_DIFF_BITS - 1) << (i * DECIMAL_DIFF_BITS);
        // Logical AND with the input, and shift back down to get the final result
        result[i] = (diff & mask) >> (i * DECIMAL_DIFF_BITS);
      }

      return result;
    }

    it('returns the min and max pool counts', async () => {
      const minTokens = await vault.getMinimumPoolTokens();
      const maxTokens = await vault.getMaximumPoolTokens();

      expect(minTokens).to.eq(2);
      expect(maxTokens).to.eq(4);
    });

    it('stores the decimal differences', async () => {
      const expectedDecimals = await Promise.all(
        poolATokens.map(async (token) => (await deployedAt('v3-solidity-utils/ERC20TestToken', token)).decimals())
      );
      const expectedDecimalDiffs = expectedDecimals.map((d) => bn(18) - d);

      const poolConfig: PoolConfigStructOutput = await vault.getPoolConfig(poolA);
      const actualDecimalDiffs = decodeDecimalDiffs(Number(poolConfig.tokenDecimalDiffs), poolATokens.length);

      expect(actualDecimalDiffs).to.deep.equal(expectedDecimalDiffs);
    });

    it('computes the scaling factors', async () => {
      // Get them from the pool (mock), using ScalingHelpers
      const poolScalingFactors = await poolA.getDecimalScalingFactors();
      // Get them from the Vault (using PoolConfig)
      const vaultScalingFactors = await vault.getDecimalScalingFactors(poolA);

      expect(vaultScalingFactors).to.deep.equal(poolScalingFactors);
    });
  });

  describe('protocol fees', () => {
    const MAX_PROTOCOL_SWAP_FEE = fp(0.5);
    const MAX_PROTOCOL_YIELD_FEE = fp(0.2);

    context('without permission', () => {
      it('protocol fees are initialized to zero', async () => {
        expect(await vault.getProtocolSwapFeePercentage()).to.eq(0);
        expect(await vault.getProtocolYieldFeePercentage()).to.eq(0);
      });

      it('requires permission to set protocol fees', async () => {
        await expect(vault.setProtocolSwapFeePercentage(MAX_PROTOCOL_SWAP_FEE)).to.be.revertedWithCustomError(
          vault,
          'SenderNotAllowed'
        );
        await expect(vault.setProtocolYieldFeePercentage(MAX_PROTOCOL_YIELD_FEE)).to.be.revertedWithCustomError(
          vault,
          'SenderNotAllowed'
        );
      });
    });

    context('with permission', () => {
      let authorizer: Contract;

      sharedBeforeEach('grant permission', async () => {
        const setSwapFeeAction = await actionId(vault, 'setProtocolSwapFeePercentage');
        const setYieldFeeAction = await actionId(vault, 'setProtocolYieldFeePercentage');
        const authorizerAddress = await vault.getAuthorizer();
        authorizer = await deployedAt('v3-solidity-utils/BasicAuthorizerMock', authorizerAddress);

        await authorizer.grantRole(setSwapFeeAction, alice.address);
        await authorizer.grantRole(setYieldFeeAction, alice.address);
      });

      it('can set protocol fees', async () => {
        await vault.connect(alice).setProtocolSwapFeePercentage(MAX_PROTOCOL_SWAP_FEE);
        await vault.connect(alice).setProtocolYieldFeePercentage(MAX_PROTOCOL_YIELD_FEE);

        expect(await vault.getProtocolSwapFeePercentage()).to.eq(MAX_PROTOCOL_SWAP_FEE);
        expect(await vault.getProtocolYieldFeePercentage()).to.eq(MAX_PROTOCOL_YIELD_FEE);
      });

      it('cannot exceed protocol fee limits', async () => {
        await expect(
          vault.connect(alice).setProtocolSwapFeePercentage(MAX_PROTOCOL_SWAP_FEE + 1n)
        ).to.be.revertedWithCustomError(vault, 'ProtocolSwapFeePercentageTooHigh');
        await expect(
          vault.connect(alice).setProtocolYieldFeePercentage(MAX_PROTOCOL_YIELD_FEE + 1n)
        ).to.be.revertedWithCustomError(vault, 'ProtocolYieldFeePercentageTooHigh');

        expect(await vault.getProtocolSwapFeePercentage()).to.eq(0);
        expect(await vault.getProtocolYieldFeePercentage()).to.eq(0);
      });

      it('setting protocol fees emits an event', async () => {
        await expect(vault.connect(alice).setProtocolSwapFeePercentage(MAX_PROTOCOL_SWAP_FEE))
          .to.emit(vault, 'ProtocolSwapFeePercentageChanged')
          .withArgs(MAX_PROTOCOL_SWAP_FEE);

        await expect(vault.connect(alice).setProtocolYieldFeePercentage(MAX_PROTOCOL_YIELD_FEE))
          .to.emit(vault, 'ProtocolYieldFeePercentageChanged')
          .withArgs(MAX_PROTOCOL_YIELD_FEE);
      });
    });
  });

  describe('recovery mode', () => {
    sharedBeforeEach('register pool', async () => {
      await vault.manualRegisterPool(poolB, poolBTokens);
    });

    it('enable/disable functions are permissioned', async () => {
      await expect(vault.enableRecoveryMode(poolB)).to.be.revertedWithCustomError(vault, 'SenderNotAllowed');
      await expect(vault.disableRecoveryMode(poolB)).to.be.revertedWithCustomError(vault, 'SenderNotAllowed');
    });

    context('in recovery mode', () => {
      sharedBeforeEach('put pool in recovery mode', async () => {
        await vault.manualEnableRecoveryMode(poolB);
      });

      it('can place pool in recovery mode', async () => {
        expect(await vault.isPoolInRecoveryMode(poolB)).to.be.true;
      });

      it('cannot put in recovery mode twice', async () => {
        await expect(vault.manualEnableRecoveryMode(poolB)).to.be.revertedWithCustomError(vault, 'PoolInRecoveryMode');
      });

      it('can call recovery mode only function', async () => {
        await expect(vault.recoveryModeExit(poolB)).to.not.be.reverted;
      });

      it('can disable recovery mode', async () => {
        await vault.manualDisableRecoveryMode(poolB);

        expect(await vault.isPoolInRecoveryMode(poolB)).to.be.false;
      });

      it('disabling recovery mode emits an event', async () => {
        await expect(vault.manualDisableRecoveryMode(poolB))
          .to.emit(vault, 'PoolRecoveryModeStateChanged')
          .withArgs(poolBAddress, false);
      });
    });

    context('not in recovery mode', () => {
      it('is initially not in recovery mode', async () => {
        expect(await vault.isPoolInRecoveryMode(poolB)).to.be.false;
      });

      it('cannot disable when not in recovery mode', async () => {
        await expect(vault.manualDisableRecoveryMode(poolB)).to.be.revertedWithCustomError(
          vault,
          'PoolNotInRecoveryMode'
        );
      });

      it('cannot call recovery mode only function when not in recovery mode', async () => {
        await expect(vault.recoveryModeExit(poolB)).to.be.revertedWithCustomError(vault, 'PoolNotInRecoveryMode');
      });

      it('enabling recovery mode emits an event', async () => {
        await expect(vault.manualEnableRecoveryMode(poolB))
          .to.emit(vault, 'PoolRecoveryModeStateChanged')
          .withArgs(poolBAddress, true);
      });
    });
  });

  describe('reentrancy guard state', () => {
    it('reentrancy guard should be false when not in Vault context', async () => {
      expect(await vault.unguardedCheckNotEntered()).to.not.be.reverted;
    });

    it('reentrancy guard should be true when in Vault context', async () => {
      expect(await vault.guardedCheckEntered()).to.not.be.reverted;
    });
  });
});<|MERGE_RESOLUTION|>--- conflicted
+++ resolved
@@ -150,33 +150,17 @@
         roleAccounts: [ANY_ADDRESS, ZERO_ADDRESS, ANY_ADDRESS],
         poolHooks: [false, false, false, false, false, false, false, false],
         liquidityManagement: [false, true, true],
+        hasDynamicSwapFee: false,
       };
 
       const roleAccounts: PoolRoleAccountsStruct = {
         pauseManager: ANY_ADDRESS,
         swapFeeManager: ZERO_ADDRESS,
         poolCreator: ANY_ADDRESS,
-<<<<<<< HEAD
-        hooks: [false, false, false, false, false, false, false, false],
-        liquidityManagement: [false, true, true],
-        hasDynamicSwapFee: false,
       };
 
       // Use expectEvent here to prevent errors with structs of arrays with hardhat matchers.
-      const tx = await vault.manualRegisterPoolAtTimestamp(
-        poolB,
-        poolBTokens,
-        pauseWindowEndTime,
-        ANY_ADDRESS,
-        ANY_ADDRESS,
-        false
-      );
-=======
-      };
-
-      // Use expectEvent here to prevent errors with structs of arrays with hardhat matchers.
-      const tx = await vault.manualRegisterPoolAtTimestamp(poolB, poolBTokens, pauseWindowEndTime, roleAccounts);
->>>>>>> f363d83c
+      const tx = await vault.manualRegisterPoolAtTimestamp(poolB, poolBTokens, pauseWindowEndTime, false, roleAccounts);
       expectEvent.inReceipt(await tx.wait(), 'PoolRegistered', expectedArgs);
     });
 
