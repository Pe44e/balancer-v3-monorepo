// SPDX-License-Identifier: GPL-3.0-or-later

pragma solidity ^0.8.24;

import "forge-std/Test.sol";

import { IERC20 } from "@openzeppelin/contracts/token/ERC20/IERC20.sol";
import { IERC165 } from "@openzeppelin/contracts/utils/introspection/IERC165.sol";
import { ERC20Permit } from "@openzeppelin/contracts/token/ERC20/extensions/ERC20Permit.sol";
import { IEIP712 } from "permit2/src/interfaces/IEIP712.sol";

import { IVaultErrors } from "@balancer-labs/v3-interfaces/contracts/vault/IVaultErrors.sol";
import { IBasePool } from "@balancer-labs/v3-interfaces/contracts/vault/IBasePool.sol";
import { Rounding } from "@balancer-labs/v3-interfaces/contracts/vault/VaultTypes.sol";

import { ArrayHelpers } from "@balancer-labs/v3-solidity-utils/contracts/test/ArrayHelpers.sol";
import { FixedPoint } from "@balancer-labs/v3-solidity-utils/contracts/math/FixedPoint.sol";

import { BalancerPoolToken } from "../../contracts/BalancerPoolToken.sol";
import { PoolMock } from "../../contracts/test/PoolMock.sol";

import { BaseVaultTest } from "./utils/BaseVaultTest.sol";

contract BalancerPoolTokenTest is BaseVaultTest {
    using ArrayHelpers for *;
    using FixedPoint for uint256;

    PoolMock internal poolToken;

    bytes32 private constant PERMIT_TYPEHASH =
        keccak256("Permit(address owner,address spender,uint256 value,uint256 nonce,uint256 deadline)");

    uint256 private constant CURRENT_NONCE = 0;

    uint256 internal privateKey = 0xBEEF;
    address user = vm.addr(privateKey);

    function setUp() public virtual override {
        BaseVaultTest.setUp();
        poolToken = PoolMock(pool);
    }

    function initPool() internal override {
        // no init
    }

    function testMetadata() public view {
        assertEq(poolToken.name(), "ERC20 Pool", "name mismatch");
        assertEq(poolToken.symbol(), "ERC20POOL", "symbol mismatch");
        assertEq(poolToken.decimals(), 18, "decimals mismatch");
    }

    function testMint() public {
        vm.expectEmit();
        emit IERC20.Transfer(address(0), user, DEFAULT_AMOUNT);

        vault.mintERC20(address(poolToken), user, DEFAULT_AMOUNT);

        assertEq(poolToken.balanceOf(user), DEFAULT_AMOUNT, "balance mismatch");
    }

    function testBurn() public {
        uint256 burnAmount = DEFAULT_AMOUNT - POOL_MINIMUM_TOTAL_SUPPLY;

        vault.mintERC20(pool, user, DEFAULT_AMOUNT);

        vm.expectEmit();
        emit IERC20.Transfer(user, address(0), burnAmount);
        vault.burnERC20(pool, user, burnAmount);

        assertEq(poolToken.balanceOf(user), POOL_MINIMUM_TOTAL_SUPPLY, "balance mismatch");
    }

    function testApprove() public {
        vault.mintERC20(pool, address(this), DEFAULT_AMOUNT);

        vm.expectEmit();
        emit IERC20.Approval(address(this), user, DEFAULT_AMOUNT);
        assertTrue(poolToken.approve(user, DEFAULT_AMOUNT), "approve failed");

        assertEq(poolToken.allowance(address(this), user), DEFAULT_AMOUNT, "allowance mismatch");
    }

    function testTransfer() public {
        vault.mintERC20(pool, address(this), DEFAULT_AMOUNT);

        vm.expectEmit();
        emit IERC20.Transfer(address(this), user, DEFAULT_AMOUNT);
        assertTrue(poolToken.transfer(user, DEFAULT_AMOUNT), "transfer failed");
        assertEq(poolToken.totalSupply(), DEFAULT_AMOUNT, "total supply mismatch");

        assertEq(poolToken.balanceOf(address(this)), 0, "address(this) balance mismatch");
        assertEq(poolToken.balanceOf(user), DEFAULT_AMOUNT, "user balance mismatch");
    }

    function testTransferFrom() public {
        address from = address(0xABCD);

        vault.mintERC20(pool, address(from), DEFAULT_AMOUNT);

        vm.prank(from);
        poolToken.approve(address(this), DEFAULT_AMOUNT);

        vm.expectEmit();
        emit IERC20.Approval(from, address(this), 0);

        vm.expectEmit();
        emit IERC20.Transfer(from, user, DEFAULT_AMOUNT);

        assertTrue(poolToken.transferFrom(from, user, DEFAULT_AMOUNT), "transferFrom failed");

        assertEq(poolToken.allowance(from, user), 0, "allowance(from, user) isn't 0");
        assertEq(poolToken.balanceOf(user), DEFAULT_AMOUNT, "user balance mismatch");
        assertEq(poolToken.balanceOf(from), 0, "sender balance mismatch");
    }

    function testEmitTransfer() public {
        vm.expectEmit();
        emit IERC20.Transfer(user, address(this), DEFAULT_AMOUNT);

        vm.prank(address(vault));
        poolToken.emitTransfer(user, address(this), DEFAULT_AMOUNT);
    }

    function testEmitApproval() public {
        vm.expectEmit();
        emit IERC20.Approval(user, address(this), DEFAULT_AMOUNT);

        vm.prank(address(vault));
        poolToken.emitApproval(user, address(this), DEFAULT_AMOUNT);
    }

    function testEmitTransferRevertIfCallerIsNotVault() public {
        vm.expectRevert(abi.encodeWithSelector(IVaultErrors.SenderIsNotVault.selector, address(this)));

        poolToken.emitTransfer(user, address(this), DEFAULT_AMOUNT);
    }

    function testEmitApprovalRevertIfCallerIsNotVault() public {
        vm.expectRevert(abi.encodeWithSelector(IVaultErrors.SenderIsNotVault.selector, address(this)));

        poolToken.emitApproval(user, address(this), DEFAULT_AMOUNT);
    }

    function testPermit() public {
        (uint8 v, bytes32 r, bytes32 s) = getPermitSignature(
            IEIP712(address(poolToken)),
            user,
            address(0xCAFE),
            DEFAULT_AMOUNT,
            CURRENT_NONCE,
            block.timestamp,
            privateKey
        );

        poolToken.permit(user, address(0xCAFE), DEFAULT_AMOUNT, block.timestamp, v, r, s);

        assertEq(poolToken.allowance(user, address(0xCAFE)), DEFAULT_AMOUNT, "allowance mismatch");
        assertEq(poolToken.nonces(user), CURRENT_NONCE + 1, "nonce mismatch");
    }

    function testRevokePermit() public {
        (uint8 v, bytes32 r, bytes32 s) = getPermitSignature(
            IEIP712(address(poolToken)),
            user,
            address(0xCAFE),
            DEFAULT_AMOUNT,
            CURRENT_NONCE,
            block.timestamp,
            privateKey
        );

        poolToken.permit(user, address(0xCAFE), DEFAULT_AMOUNT, block.timestamp, v, r, s);

        vm.prank(user);
        poolToken.incrementNonce();

        // Note that `incrementNonce` doesn't affect allowances already granted by executed permits.
        // It just invalidates signatures for permits that have not yet been executed.
        assertEq(poolToken.allowance(user, address(0xCAFE)), DEFAULT_AMOUNT, "allowance mismatch");

        // Nonce should be incremented by 2 now.
        assertEq(poolToken.nonces(user), CURRENT_NONCE + 2, "nonce mismatch");
    }

    function testRevokePermitOperation() public {
        (uint8 v, bytes32 r, bytes32 s) = getPermitSignature(
            IEIP712(address(poolToken)),
            user,
            address(0xCAFE),
            DEFAULT_AMOUNT,
            CURRENT_NONCE,
            block.timestamp,
            privateKey
        );

        poolToken.permit(user, address(0xCAFE), DEFAULT_AMOUNT, block.timestamp, v, r, s);

        vm.prank(user);
        poolToken.incrementNonce();

        // Would have to pull in the OZ libraries to compute this, so just did it externally. This is the signer
        // recovered from the incremented nonce, which of course will not match the original signer.
        address externallyComputedSigner = 0xFBa42FB0E78277dE55327c8571D8c38B6bFDCD1a;

        vm.expectRevert(
            abi.encodeWithSelector(BalancerPoolToken.ERC2612InvalidSigner.selector, externallyComputedSigner, user)
        );
        poolToken.permit(user, address(0xCAFE), DEFAULT_AMOUNT, block.timestamp, v, r, s);
    }

    /// @dev Just test for general fail as it is hard to compute error arguments.
<<<<<<< HEAD
    function test_RevertsWhen_PermitBadNonce() public {
=======
    function testRevertsWhenPermitBadNonce() public {
>>>>>>> 29225782
        (uint8 v, bytes32 r, bytes32 s) = getPermitSignature(
            IEIP712(address(poolToken)),
            user,
            address(0xCAFE),
            DEFAULT_AMOUNT,
            CURRENT_NONCE + 1,
            block.timestamp,
            privateKey
        );

        vm.expectRevert();
        poolToken.permit(user, address(0xCAFE), DEFAULT_AMOUNT, block.timestamp, v, r, s);
    }

    function testPermitRevokedNonce() public {
        (uint8 v, bytes32 r, bytes32 s) = getPermitSignature(
            IEIP712(address(poolToken)),
            user,
            address(0xCAFE),
            DEFAULT_AMOUNT,
            CURRENT_NONCE,
            block.timestamp,
            privateKey
        );

        poolToken.permit(user, address(0xCAFE), DEFAULT_AMOUNT, block.timestamp, v, r, s);

        vm.prank(user);
        poolToken.incrementNonce();

        (uint8 v2, bytes32 r2, bytes32 s2) = getPermitSignature(
            IEIP712(address(poolToken)),
            user,
            address(0xCAFE),
            DEFAULT_AMOUNT,
            CURRENT_NONCE + 2,
            block.timestamp,
            privateKey
        );
        // Works with nonce + 2.
        poolToken.permit(user, address(0xCAFE), DEFAULT_AMOUNT, block.timestamp, v2, r2, s2);
    }

<<<<<<< HEAD
    function test_RevertsWhen_PermitRevokedNonceV1() public {
=======
    function testRevertsWhenPermitRevokedNonceV1() public {
>>>>>>> 29225782
        (uint8 v, bytes32 r, bytes32 s) = getPermitSignature(
            IEIP712(address(poolToken)),
            user,
            address(0xCAFE),
            DEFAULT_AMOUNT,
            CURRENT_NONCE,
            block.timestamp,
            privateKey
        );

        vm.prank(user);
        poolToken.incrementNonce();

        vm.expectRevert();
        poolToken.permit(user, address(0xCAFE), DEFAULT_AMOUNT, block.timestamp, v, r, s);
    }

<<<<<<< HEAD
    function test_RevertsWhen_PermitRevokedNonceV2() public {
=======
    function testRevertsWhenPermitRevokedNonceV2() public {
>>>>>>> 29225782
        (uint8 v, bytes32 r, bytes32 s) = getPermitSignature(
            IEIP712(address(poolToken)),
            user,
            address(0xCAFE),
            DEFAULT_AMOUNT,
            CURRENT_NONCE,
            block.timestamp,
            privateKey
        );

        vm.prank(user);
        poolToken.incrementNonce();

        (uint8 v2, bytes32 r2, bytes32 s2) = getPermitSignature(
            IEIP712(address(poolToken)),
            user,
            address(0xCAFE),
            DEFAULT_AMOUNT,
            CURRENT_NONCE + 2,
            block.timestamp,
            privateKey
        );

        vm.expectRevert();
        // Works with nonce + 2.
        poolToken.permit(user, address(0xCAFE), DEFAULT_AMOUNT, block.timestamp, v2, r2, s2);

        vm.expectRevert();
        poolToken.permit(user, address(0xCAFE), DEFAULT_AMOUNT, block.timestamp, v, r, s);
    }

    /// @dev Just test for general fail as it is hard to compute error arguments.
<<<<<<< HEAD
    function test_RevertsWhen_PermitBadDeadline() public {
=======
    function testRevertsWhenPermitBadDeadline() public {
>>>>>>> 29225782
        (uint8 v, bytes32 r, bytes32 s) = getPermitSignature(
            IEIP712(address(poolToken)),
            user,
            address(0xCAFE),
            DEFAULT_AMOUNT,
            CURRENT_NONCE,
            block.timestamp,
            privateKey
        );

        vm.expectRevert();
        poolToken.permit(user, address(0xCAFE), DEFAULT_AMOUNT, block.timestamp + 1, v, r, s);
    }

    /// @dev Just test for general fail as it is hard to compute error arguments.
<<<<<<< HEAD
    function test_RevertsWhen_PermitPastDeadline() public {
=======
    function testRevertsWhenPermitPastDeadline() public {
>>>>>>> 29225782
        (uint8 v, bytes32 r, bytes32 s) = getPermitSignature(
            IEIP712(address(poolToken)),
            user,
            address(0xCAFE),
            DEFAULT_AMOUNT,
            CURRENT_NONCE,
            block.timestamp,
            privateKey
        );

        vm.expectRevert();
        poolToken.permit(user, address(0xCAFE), DEFAULT_AMOUNT, block.timestamp - 1, v, r, s);
    }

    /// @dev Just test for general fail as it is hard to compute error arguments.
<<<<<<< HEAD
    function test_RevertsWhen_PermitReplay() public {
=======
    function testRevertsWhenPermitReplay() public {
>>>>>>> 29225782
        (uint8 v, bytes32 r, bytes32 s) = getPermitSignature(
            IEIP712(address(poolToken)),
            user,
            address(0xCAFE),
            DEFAULT_AMOUNT,
            CURRENT_NONCE,
            block.timestamp,
            privateKey
        );

        poolToken.permit(user, address(0xCAFE), DEFAULT_AMOUNT, block.timestamp, v, r, s);
        vm.expectRevert();
        poolToken.permit(user, address(0xCAFE), DEFAULT_AMOUNT, block.timestamp, v, r, s);
    }

    function testPermit__Fuzz(uint248 privKey, address to, uint256 amount, uint256 deadline) public {
        deadline = bound(deadline, block.timestamp, MAX_UINT256);
        vm.assume(privKey != 0);

        address usr = vm.addr(privKey);

        vm.assume(to != address(0));
        vm.assume(to != address(usr));
        vm.assume(to != address(vault));

        (uint8 v, bytes32 r, bytes32 s) = getPermitSignature(
            IEIP712(address(poolToken)),
            usr,
            to,
            amount,
            CURRENT_NONCE,
            deadline,
            privKey
        );

        poolToken.permit(usr, to, amount, deadline, v, r, s);

        assertEq(poolToken.allowance(usr, to), amount, "allowance mismatch");
        assertEq(poolToken.nonces(usr), CURRENT_NONCE + 1, "nonce mismatch");
    }

    /// @dev Just test for general fail as it is hard to compute error arguments.
<<<<<<< HEAD
    function test_RevertsWhen_PermitBadNonce__Fuzz(
=======
    function testRevertsWhenPermitBadNonce__Fuzz(
>>>>>>> 29225782
        uint256 privKey,
        address to,
        uint256 amount,
        uint256 deadline,
        uint256 nonce
    ) public {
        deadline = bound(deadline, block.timestamp, MAX_UINT256);
        // privKey cannot be greater than Secp256k1 curve order.
        privKey = bound(privKey, 1, 115792089237316195423570985008687907852837564279074904382605163141518161494336);
        vm.assume(to != address(0));
        vm.assume(nonce != 0);

        address usr = vm.addr(privKey);

        (uint8 v, bytes32 r, bytes32 s) = getPermitSignature(
            IEIP712(address(poolToken)),
            usr,
            to,
            amount,
            nonce,
            deadline,
            privKey
        );

        vm.expectRevert();
        poolToken.permit(usr, to, amount, deadline, v, r, s);
    }

    /// @dev Just test for general fail as it is hard to compute error arguments.
<<<<<<< HEAD
    function test_RevertsWhen_PermitBadDeadline__Fuzz(
=======
    function testRevertsWhenPermitBadDeadline__Fuzz(
>>>>>>> 29225782
        uint248 privKey,
        address to,
        uint256 amount,
        uint256 deadline
    ) public {
        deadline = bound(deadline, 0, block.timestamp - 1);
        vm.assume(privKey != 0);
        vm.assume(to != address(0));

        address usr = vm.addr(privKey);

        (uint8 v, bytes32 r, bytes32 s) = getPermitSignature(
            IEIP712(address(poolToken)),
            usr,
            to,
            amount,
            CURRENT_NONCE,
            deadline,
            privKey
        );

        vm.expectRevert();
        poolToken.permit(usr, to, amount, deadline + 1, v, r, s);
    }

    function testPermitPastDeadline__Fuzz(uint248 privKey, address to, uint256 amount, uint256 deadline) public {
        vm.assume(privKey != 0);
        vm.assume(to != address(0));
        deadline = bound(deadline, 0, block.timestamp - 1);

        address usr = vm.addr(privKey);

        (uint8 v, bytes32 r, bytes32 s) = getPermitSignature(
            IEIP712(address(poolToken)),
            usr,
            to,
            amount,
            CURRENT_NONCE,
            deadline,
            privKey
        );

        vm.expectRevert(abi.encodeWithSelector(ERC20Permit.ERC2612ExpiredSignature.selector, deadline));
        poolToken.permit(usr, to, amount, deadline, v, r, s);
    }

    /// @dev Just test for general fail as it is hard to compute error arguments.
<<<<<<< HEAD
    function test_RevertsWhen_PermitReplay__Fuzz(uint248 privKey, address to, uint256 amount, uint256 deadline) public {
=======
    function testRevertsWhenPermitReplay__Fuzz(uint248 privKey, address to, uint256 amount, uint256 deadline) public {
>>>>>>> 29225782
        vm.assume(privKey != 0);
        vm.assume(to != address(0));
        deadline = bound(deadline, block.timestamp, MAX_UINT256);

        address usr = vm.addr(privKey);

        (uint8 v, bytes32 r, bytes32 s) = getPermitSignature(
            IEIP712(address(poolToken)),
            usr,
            to,
            amount,
            CURRENT_NONCE,
            deadline,
            privKey
        );

        poolToken.permit(usr, to, amount, deadline, v, r, s);
        vm.expectRevert();
        poolToken.permit(usr, to, amount, deadline, v, r, s);
    }

    function testSupportsIERC165() public view {
        assertTrue(poolToken.supportsInterface(type(IERC165).interfaceId), "IERC165 not supported");
    }

    function testGetVault() public view {
        assertEq(address(poolToken.getVault()), address(vault), "Vault is wrong");
    }

    function testGetRatePoolNotInitialized() public {
        // Since poolToken is not initialized, getRate should revert.
        vm.expectRevert(abi.encodeWithSelector(IVaultErrors.PoolNotInitialized.selector, poolToken));
        poolToken.getRate();
    }

    function testGetRate() public {
        // Init pool, so it has a BPT supply and rate can be calculated.
        vm.startPrank(lp);
        IERC20[] memory tokens = vault.getPoolTokens(address(poolToken));
        router.initialize(
            address(poolToken),
            tokens,
            [poolInitAmount, poolInitAmount].toMemoryArray(),
            0,
            false,
            bytes("")
        );
        vm.stopPrank();

        uint256[] memory liveBalancesScaled18 = vault.getCurrentLiveBalances(address(poolToken));
        uint256 invariant = IBasePool(address(poolToken)).computeInvariant(liveBalancesScaled18, Rounding.ROUND_DOWN);
        uint256 bptRate = invariant.divDown(poolToken.totalSupply());

        assertEq(poolToken.getRate(), bptRate, "BPT rate is wrong");
        assertEq(bptRate, FixedPoint.ONE, "BPT rate is not 1");
    }

    function testOverrideRate() public {
        uint256 mockRate = 51.567e16;

        poolToken.setMockRate(mockRate);

        assertEq(poolToken.getRate(), mockRate, "Wrong overridden mock rate");
    }
}<|MERGE_RESOLUTION|>--- conflicted
+++ resolved
@@ -210,11 +210,7 @@
     }
 
     /// @dev Just test for general fail as it is hard to compute error arguments.
-<<<<<<< HEAD
-    function test_RevertsWhen_PermitBadNonce() public {
-=======
     function testRevertsWhenPermitBadNonce() public {
->>>>>>> 29225782
         (uint8 v, bytes32 r, bytes32 s) = getPermitSignature(
             IEIP712(address(poolToken)),
             user,
@@ -258,11 +254,7 @@
         poolToken.permit(user, address(0xCAFE), DEFAULT_AMOUNT, block.timestamp, v2, r2, s2);
     }
 
-<<<<<<< HEAD
-    function test_RevertsWhen_PermitRevokedNonceV1() public {
-=======
     function testRevertsWhenPermitRevokedNonceV1() public {
->>>>>>> 29225782
         (uint8 v, bytes32 r, bytes32 s) = getPermitSignature(
             IEIP712(address(poolToken)),
             user,
@@ -280,11 +272,7 @@
         poolToken.permit(user, address(0xCAFE), DEFAULT_AMOUNT, block.timestamp, v, r, s);
     }
 
-<<<<<<< HEAD
-    function test_RevertsWhen_PermitRevokedNonceV2() public {
-=======
     function testRevertsWhenPermitRevokedNonceV2() public {
->>>>>>> 29225782
         (uint8 v, bytes32 r, bytes32 s) = getPermitSignature(
             IEIP712(address(poolToken)),
             user,
@@ -317,11 +305,7 @@
     }
 
     /// @dev Just test for general fail as it is hard to compute error arguments.
-<<<<<<< HEAD
-    function test_RevertsWhen_PermitBadDeadline() public {
-=======
     function testRevertsWhenPermitBadDeadline() public {
->>>>>>> 29225782
         (uint8 v, bytes32 r, bytes32 s) = getPermitSignature(
             IEIP712(address(poolToken)),
             user,
@@ -337,11 +321,7 @@
     }
 
     /// @dev Just test for general fail as it is hard to compute error arguments.
-<<<<<<< HEAD
-    function test_RevertsWhen_PermitPastDeadline() public {
-=======
     function testRevertsWhenPermitPastDeadline() public {
->>>>>>> 29225782
         (uint8 v, bytes32 r, bytes32 s) = getPermitSignature(
             IEIP712(address(poolToken)),
             user,
@@ -357,11 +337,7 @@
     }
 
     /// @dev Just test for general fail as it is hard to compute error arguments.
-<<<<<<< HEAD
-    function test_RevertsWhen_PermitReplay() public {
-=======
     function testRevertsWhenPermitReplay() public {
->>>>>>> 29225782
         (uint8 v, bytes32 r, bytes32 s) = getPermitSignature(
             IEIP712(address(poolToken)),
             user,
@@ -404,11 +380,7 @@
     }
 
     /// @dev Just test for general fail as it is hard to compute error arguments.
-<<<<<<< HEAD
-    function test_RevertsWhen_PermitBadNonce__Fuzz(
-=======
     function testRevertsWhenPermitBadNonce__Fuzz(
->>>>>>> 29225782
         uint256 privKey,
         address to,
         uint256 amount,
@@ -438,11 +410,7 @@
     }
 
     /// @dev Just test for general fail as it is hard to compute error arguments.
-<<<<<<< HEAD
-    function test_RevertsWhen_PermitBadDeadline__Fuzz(
-=======
     function testRevertsWhenPermitBadDeadline__Fuzz(
->>>>>>> 29225782
         uint248 privKey,
         address to,
         uint256 amount,
@@ -490,11 +458,7 @@
     }
 
     /// @dev Just test for general fail as it is hard to compute error arguments.
-<<<<<<< HEAD
-    function test_RevertsWhen_PermitReplay__Fuzz(uint248 privKey, address to, uint256 amount, uint256 deadline) public {
-=======
     function testRevertsWhenPermitReplay__Fuzz(uint248 privKey, address to, uint256 amount, uint256 deadline) public {
->>>>>>> 29225782
         vm.assume(privKey != 0);
         vm.assume(to != address(0));
         deadline = bound(deadline, block.timestamp, MAX_UINT256);
