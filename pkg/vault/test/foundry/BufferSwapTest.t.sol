--- conflicted
+++ resolved
@@ -106,22 +106,10 @@
         tokenConfig[waDaiIdx].rateProvider = IRateProvider(address(waDAI));
         tokenConfig[waUsdcIdx].rateProvider = IRateProvider(address(waUSDC));
 
-<<<<<<< HEAD
-        PoolMock newPool = new PoolMock(
-            IVault(address(vault)),
-            "Boosted Pool",
-            "BOOSTYBOI",
-            tokenConfig,
-            PoolRoleAccounts({ pauseManager: address(0), swapFeeManager: address(0) }),
-            true,
-            365 days
-        );
-=======
         PoolMock newPool = new PoolMock(IVault(address(vault)), "Boosted Pool", "BOOSTYBOI");
 
         factoryMock.registerTestPool(address(newPool), tokenConfig);
 
->>>>>>> 098c7c30
         vm.label(address(newPool), "boosted pool");
         boostedPool = address(newPool);
 
