--- conflicted
+++ resolved
@@ -215,22 +215,6 @@
         assertEq(IERC20(address(partialErc4626Pool)).balanceOf(alice), bptOut, "Alice: wrong BPT balance");
     }
 
-<<<<<<< HEAD
-=======
-    function testAddLiquidityUnbalancedToERC4626PoolWhenStaticCall() public checkBuffersWhenStaticCall(alice) {
-        uint256 operationAmount = bufferInitialAmount / 2;
-        uint256[] memory exactUnderlyingAmountsIn = [operationAmount, operationAmount].toMemoryArray();
-
-        _prankStaticCall();
-        compositeLiquidityRouter.queryAddLiquidityUnbalancedToERC4626Pool(
-            erc4626Pool,
-            exactUnderlyingAmountsIn,
-            address(this),
-            bytes("")
-        );
-    }
-
->>>>>>> e6dec18b
     function testQueryAddLiquidityUnbalancedToERC4626Pool() public {
         uint256 operationAmount = bufferInitialAmount / 2;
         uint256[] memory exactUnderlyingAmountsIn = [operationAmount, operationAmount].toMemoryArray();
@@ -255,13 +239,8 @@
         });
 
         uint256 snapshotId = vm.snapshot();
-<<<<<<< HEAD
         vm.prank(alice, address(0));
         uint256 queryBptAmountOut = compositeLiquidityRouter.queryAddLiquidityUnbalancedNestedPool(
-=======
-        _prankStaticCall();
-        uint256 queryBptAmountOut = compositeLiquidityRouter.queryAddLiquidityUnbalancedToERC4626Pool(
->>>>>>> e6dec18b
             erc4626Pool,
             nestedPoolOperations,
             address(alice)
@@ -304,16 +283,11 @@
         });
 
         uint256 snapshotId = vm.snapshot();
-<<<<<<< HEAD
-        vm.prank(alice, address(0));
+        _prankStaticCall();
         uint256 queryBptAmountOut = compositeLiquidityRouter.queryAddLiquidityUnbalancedNestedPool(
-=======
-        _prankStaticCall();
-        uint256 queryBptAmountOut = compositeLiquidityRouter.queryAddLiquidityUnbalancedToERC4626Pool(
->>>>>>> e6dec18b
             partialErc4626Pool,
             nestedPoolOperations,
-            address(alice)
+            address(this)
         );
         vm.revertTo(snapshotId);
 
@@ -657,17 +631,12 @@
     function testRemoveLiquidityProportionalFromERC4626PoolWhenStaticCall() public checkBuffersWhenStaticCall(bob) {
         uint256 exactBptAmountIn = bufferInitialAmount / 2;
 
-<<<<<<< HEAD
-        vm.prank(bob, address(0));
+        _prankStaticCall();
         compositeLiquidityRouter.queryRemoveLiquidityProportionalNestedPool(
-=======
-        _prankStaticCall();
-        compositeLiquidityRouter.queryRemoveLiquidityProportionalFromERC4626Pool(
->>>>>>> e6dec18b
             erc4626Pool,
             exactBptAmountIn,
             2,
-            address(bob),
+            address(this),
             new ICompositeLiquidityRouter.NestedPoolRemoveOperation[](0)
         );
     }
@@ -690,8 +659,7 @@
         minUnderlyingAmountsOut[waDaiIdx] = waDAI.previewRedeem(expectedWrappedAmountsOut[waDaiIdx]);
 
         uint256 snapshotId = vm.snapshot();
-<<<<<<< HEAD
-        vm.prank(bob, address(0));
+        _prankStaticCall();
         ICompositeLiquidityRouter.RemoveAmountOut[] memory queryUnderlyingAmountsOut = compositeLiquidityRouter
             .queryRemoveLiquidityProportionalNestedPool(
                 erc4626Pool,
@@ -700,11 +668,6 @@
                 address(bob),
                 new ICompositeLiquidityRouter.NestedPoolRemoveOperation[](0)
             );
-=======
-        _prankStaticCall();
-        uint256[] memory queryUnderlyingAmountsOut = compositeLiquidityRouter
-            .queryRemoveLiquidityProportionalFromERC4626Pool(erc4626Pool, exactBptAmountIn, address(this), bytes(""));
->>>>>>> e6dec18b
         vm.revertTo(snapshotId);
 
         vm.prank(bob);
@@ -743,19 +706,13 @@
         minUnderlyingAmountsOut[partialWaDaiIdx] = waDAI.previewRedeem(expectedWrappedAmountsOut[partialWaDaiIdx]);
 
         uint256 snapshotId = vm.snapshot();
-<<<<<<< HEAD
-        vm.prank(bob, address(0));
+        _prankStaticCall();
         ICompositeLiquidityRouter.RemoveAmountOut[] memory queryUnderlyingAmountsOut = compositeLiquidityRouter
             .queryRemoveLiquidityProportionalNestedPool(
-=======
-        _prankStaticCall();
-        uint256[] memory queryUnderlyingAmountsOut = compositeLiquidityRouter
-            .queryRemoveLiquidityProportionalFromERC4626Pool(
->>>>>>> e6dec18b
                 partialErc4626Pool,
                 exactBptAmountIn,
                 2,
-                address(bob),
+                address(this),
                 new ICompositeLiquidityRouter.NestedPoolRemoveOperation[](0)
             );
         vm.revertTo(snapshotId);
