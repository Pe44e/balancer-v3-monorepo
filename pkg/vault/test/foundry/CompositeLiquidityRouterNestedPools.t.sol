// SPDX-License-Identifier: GPL-3.0-or-later

pragma solidity ^0.8.24;

import "forge-std/Test.sol";

import { IERC20 } from "@openzeppelin/contracts/token/ERC20/IERC20.sol";

import { IVaultErrors } from "@balancer-labs/v3-interfaces/contracts/vault/IVaultErrors.sol";
import { ICompositeLiquidityRouter } from "@balancer-labs/v3-interfaces/contracts/vault/ICompositeLiquidityRouter.sol";

import { ArrayHelpers } from "@balancer-labs/v3-solidity-utils/contracts/test/ArrayHelpers.sol";
import { CastingHelpers } from "@balancer-labs/v3-solidity-utils/contracts/helpers/CastingHelpers.sol";
import { ERC20TestToken } from "@balancer-labs/v3-solidity-utils/contracts/test/ERC20TestToken.sol";
import { FixedPoint } from "@balancer-labs/v3-solidity-utils/contracts/math/FixedPoint.sol";
import { InputHelpers } from "@balancer-labs/v3-solidity-utils/contracts/helpers/InputHelpers.sol";

import { BalancerPoolToken } from "../../contracts/BalancerPoolToken.sol";
import { BaseERC4626BufferTest } from "./utils/BaseERC4626BufferTest.sol";

contract CompositeLiquidityRouterNestedPoolsTest is BaseERC4626BufferTest {
    using ArrayHelpers for *;
    using CastingHelpers for address[];
    using FixedPoint for uint256;

    address internal parentPool;
    address internal childPoolA;
    address internal childPoolB;

    address internal childPoolERC4626;
    address internal parentPoolWithoutWrapper;
    address internal parentPoolWithWrapper;

    // Max of 5 wei of error when retrieving tokens from a nested pool.
    uint256 internal constant MAX_ROUND_ERROR = 5;

    function setUp() public override {
        BaseERC4626BufferTest.setUp();

        childPoolA = _createPool([address(usdc), address(weth)].toMemoryArray(), "childPoolA");
        childPoolB = _createPool([address(wsteth), address(dai)].toMemoryArray(), "childPoolB");
        parentPool = _createPool(
            [address(childPoolA), address(childPoolB), address(dai)].toMemoryArray(),
            "parentPool"
        );

        childPoolERC4626 = _createPool([address(waDAI), address(weth)].toMemoryArray(), "childPoolERC4626");
        parentPoolWithoutWrapper = _createPool(
            [address(childPoolERC4626), address(usdc)].toMemoryArray(),
            "parentPoolWithoutWrapper"
        );
        parentPoolWithWrapper = _createPool(
            [address(childPoolERC4626), address(waUSDC)].toMemoryArray(),
            "parentPoolWithWrapper"
        );

        approveForPool(IERC20(childPoolA));
        approveForPool(IERC20(childPoolB));
        approveForPool(IERC20(childPoolERC4626));

        approveForPool(IERC20(parentPool));
        approveForPool(IERC20(parentPoolWithoutWrapper));
        approveForPool(IERC20(parentPoolWithWrapper));

        vm.startPrank(lp);
        uint256 childPoolABptOut = _initPool(childPoolA, [poolInitAmount, poolInitAmount].toMemoryArray(), 0);
        uint256 childPoolBBptOut = _initPool(childPoolB, [poolInitAmount, poolInitAmount].toMemoryArray(), 0);
        // Initialize the ERC4626 child pool with 2x poolInitAmount, because we will split the BPTs into two pools. So,
        // it'll be easier to calculate the expectedAmountOut on removeLiquidity.
        uint256 childPoolERC4626BptOut = _initPool(
            childPoolERC4626,
            [2 * poolInitAmount, 2 * poolInitAmount].toMemoryArray(),
            0
        );

        _initPoolUnsorted(
            parentPool,
            [childPoolA, childPoolB, address(dai)].toMemoryArray(),
            [childPoolABptOut, childPoolBBptOut, poolInitAmount].toMemoryArray()
        );
        _initPoolUnsorted(
            parentPoolWithoutWrapper,
            [childPoolERC4626, address(usdc)].toMemoryArray(),
            [childPoolERC4626BptOut / 2, poolInitAmount].toMemoryArray()
        );
        _initPoolUnsorted(
            parentPoolWithWrapper,
            [childPoolERC4626, address(waUSDC)].toMemoryArray(),
            [childPoolERC4626BptOut / 2, poolInitAmount].toMemoryArray()
        );
        vm.stopPrank();
    }

    function _initPoolUnsorted(
        address poolToInitialize,
        address[] memory unsortedTokensIn,
        uint256[] memory unsortedAmountsIn
    ) private {
        uint256[] memory tokenIndexes = getSortedIndexes(unsortedTokensIn);

        uint256[] memory sortedAmountsIn = new uint256[](unsortedTokensIn.length);
        for (uint256 i = 0; i < unsortedTokensIn.length; i++) {
            sortedAmountsIn[tokenIndexes[i]] = unsortedAmountsIn[i];
        }

        _initPool(poolToInitialize, sortedAmountsIn, 0);
    }

    /*******************************************************************************
                                Add liquidity
    *******************************************************************************/

    function testAddLiquidityNestedPool__Fuzz(
        uint256 daiAmount,
        uint256 usdcAmount,
        uint256 wethAmount,
        uint256 wstEthAmount
    ) public {
        daiAmount = bound(daiAmount, PRODUCTION_MIN_TRADE_AMOUNT, 10 * poolInitAmount);
        usdcAmount = bound(usdcAmount, PRODUCTION_MIN_TRADE_AMOUNT, 10 * poolInitAmount);
        wethAmount = bound(wethAmount, PRODUCTION_MIN_TRADE_AMOUNT, 10 * poolInitAmount);
        wstEthAmount = bound(wstEthAmount, PRODUCTION_MIN_TRADE_AMOUNT, 10 * poolInitAmount);

        NestedPoolTestLocals memory vars = _createNestedPoolTestLocals();

        ICompositeLiquidityRouter.NestedPoolAddOperation[]
            memory nestedPoolOperations = new ICompositeLiquidityRouter.NestedPoolAddOperation[](2);
        nestedPoolOperations[0] = ICompositeLiquidityRouter.NestedPoolAddOperation({
            prevPool: parentPool,
            pool: childPoolA,
            tokensInAmounts: [wethAmount, usdcAmount].toMemoryArray(),
            minBptAmountOut: 0,
            wethIsEth: false,
            userData: new bytes(0)
        });

        nestedPoolOperations[1] = ICompositeLiquidityRouter.NestedPoolAddOperation({
            prevPool: parentPool,
            pool: childPoolB,
            tokensInAmounts: [daiAmount, wstEthAmount].toMemoryArray(),
            minBptAmountOut: 0,
            wethIsEth: false,
            userData: new bytes(0)
        });

        vm.prank(lp);
        uint256 exactBptOut = compositeLiquidityRouter.addLiquidityUnbalancedNestedPool(
            parentPool,
            nestedPoolOperations
        );

        _fillNestedPoolTestLocalsAfter(vars);
        uint256 mintedChildPoolABpts = vars.childPoolAAfter.totalSupply - vars.childPoolABefore.totalSupply;
        uint256 mintedChildPoolBBpts = vars.childPoolBAfter.totalSupply - vars.childPoolBBefore.totalSupply;

        // Check exact BPT out.
        // Since all pools are linear and there's no rate, the expected BPT amount out is the sum of all amounts in.
        uint256 expectedBptOut = daiAmount + usdcAmount + wethAmount + wstEthAmount;
        assertApproxEqAbs(exactBptOut, expectedBptOut, 10, "Exact BPT amount out is wrong");
        assertLt(exactBptOut, expectedBptOut, "BPT out rounding direction is wrong");

        // Check LP Balances.
        assertEq(vars.lpAfter.dai, vars.lpBefore.dai - daiAmount, "LP Dai Balance is wrong");
        assertEq(vars.lpAfter.weth, vars.lpBefore.weth - wethAmount, "LP Weth Balance is wrong");
        assertEq(vars.lpAfter.wsteth, vars.lpBefore.wsteth - wstEthAmount, "LP Wsteth Balance is wrong");
        assertEq(vars.lpAfter.usdc, vars.lpBefore.usdc - usdcAmount, "LP Usdc Balance is wrong");
        assertEq(vars.lpAfter.childPoolABpt, vars.lpBefore.childPoolABpt, "LP ChildPoolA BPT Balance is wrong");
        assertEq(vars.lpAfter.childPoolBBpt, vars.lpBefore.childPoolBBpt, "LP ChildPoolB BPT Balance is wrong");
        assertEq(
            vars.lpAfter.parentPoolBpt,
            vars.lpBefore.parentPoolBpt + exactBptOut,
            "LP ParentPool BPT Balance is wrong"
        );

        // Check Vault Balances.
        assertEq(vars.vaultAfter.dai, vars.vaultBefore.dai + daiAmount, "Vault Dai Balance is wrong");
        assertEq(vars.vaultAfter.weth, vars.vaultBefore.weth + wethAmount, "Vault Weth Balance is wrong");
        assertEq(vars.vaultAfter.wsteth, vars.vaultBefore.wsteth + wstEthAmount, "Vault Wsteth Balance is wrong");
        assertEq(vars.vaultAfter.usdc, vars.vaultBefore.usdc + usdcAmount, "Vault Usdc Balance is wrong");
        // Since all Child Pool BPTs were allocated in the parent pool, vault is holding all of the minted BPTs.
        assertEq(
            vars.vaultAfter.childPoolABpt,
            vars.vaultBefore.childPoolABpt + mintedChildPoolABpts,
            "Vault ChildPoolA BPT Balance is wrong"
        );
        assertEq(
            vars.vaultAfter.childPoolBBpt,
            vars.vaultBefore.childPoolBBpt + mintedChildPoolBBpts,
            "Vault ChildPoolB BPT Balance is wrong"
        );
        // Vault's parent pool BPTs did not change.
        assertEq(
            vars.vaultAfter.parentPoolBpt,
            vars.vaultBefore.parentPoolBpt,
            "Vault ParentPool BPT Balance is wrong"
        );

        // Check ChildPoolA balances.
        assertEq(
            vars.childPoolAAfter.weth,
            vars.childPoolABefore.weth + wethAmount,
            "ChildPoolA Weth Balance is wrong"
        );
        assertEq(
            vars.childPoolAAfter.usdc,
            vars.childPoolABefore.usdc + usdcAmount,
            "ChildPoolA Usdc Balance is wrong"
        );

        // Check ChildPoolB balances.
        assertApproxEqAbs(
            vars.childPoolBAfter.dai,
            vars.childPoolBBefore.dai + daiAmount,
            MAX_ROUND_ERROR,
            "ChildPoolB Dai Balance is wrong"
        );
        assertEq(
            vars.childPoolBAfter.wsteth,
            vars.childPoolBBefore.wsteth + wstEthAmount,
            "ChildPoolB Wsteth Balance is wrong"
        );

        // Check ParentPool balances.
        // The ParentPool's DAI balance does not change since all DAI amount is inserted in the child pool A.
        assertEq(vars.parentPoolAfter.dai, vars.parentPoolBefore.dai, "ParentPool Dai Balance is wrong");
        assertEq(
            vars.parentPoolAfter.childPoolABpt,
            vars.parentPoolBefore.childPoolABpt + mintedChildPoolABpts,
            "ParentPool ChildPoolA BPT Balance is wrong"
        );
        assertEq(
            vars.parentPoolAfter.childPoolBBpt,
            vars.parentPoolBefore.childPoolBBpt + mintedChildPoolBBpts,
            "ParentPool ChildPoolB BPT Balance is wrong"
        );
    }

    function testAddLiquidityNestedERC4626WithUnderlying__Fuzz(
        uint256 daiAmount,
        uint256 usdcAmount,
        uint256 wethAmount
    ) public {
        daiAmount = bound(daiAmount, PRODUCTION_MIN_TRADE_AMOUNT, 10 * poolInitAmount);
        usdcAmount = bound(usdcAmount, PRODUCTION_MIN_TRADE_AMOUNT, 10 * poolInitAmount);
        wethAmount = bound(wethAmount, PRODUCTION_MIN_TRADE_AMOUNT, 10 * poolInitAmount);

        NestedPoolTestLocals memory vars = _createNestedPoolTestLocals();

        ICompositeLiquidityRouter.NestedPoolAddOperation[]
            memory nestedPoolOperations = new ICompositeLiquidityRouter.NestedPoolAddOperation[](3);
        nestedPoolOperations[0] = ICompositeLiquidityRouter.NestedPoolAddOperation({
            prevPool: parentPoolWithoutWrapper,
            pool: childPoolERC4626,
            tokensInAmounts: [0, wethAmount].toMemoryArray(),
            minBptAmountOut: 0,
            wethIsEth: false,
            userData: new bytes(0)
        });
        nestedPoolOperations[1] = ICompositeLiquidityRouter.NestedPoolAddOperation({
            prevPool: address(0),
            pool: parentPoolWithoutWrapper,
            tokensInAmounts: [0, usdcAmount].toMemoryArray(),
            minBptAmountOut: 0,
            wethIsEth: false,
            userData: new bytes(0)
        });
        nestedPoolOperations[2] = ICompositeLiquidityRouter.NestedPoolAddOperation({
            prevPool: childPoolERC4626,
            pool: address(waDAI),
            tokensInAmounts: [daiAmount].toMemoryArray(),
            minBptAmountOut: 0,
            wethIsEth: false,
            userData: new bytes(0)
        });

        vm.prank(lp);
        uint256 exactBptOut = compositeLiquidityRouter.addLiquidityUnbalancedNestedPool(
            parentPoolWithoutWrapper,
            nestedPoolOperations
        );

        _fillNestedPoolTestLocalsAfter(vars);
        uint256 mintedChildPoolERC4626Bpts = vars.childPoolERC4626After.totalSupply -
            vars.childPoolERC4626Before.totalSupply;

        // Check exact BPT out.
        // Since all pools are linear and there's no rate, the expected BPT amount out is the sum of all amounts in.
        uint256 expectedBptOut = waDAI.previewDeposit(daiAmount) + usdcAmount + wethAmount;
        assertApproxEqAbs(exactBptOut, expectedBptOut, 10, "Exact BPT amount out is wrong");
        assertLt(exactBptOut, expectedBptOut, "BPT out rounding direction is wrong");

        // Check LP Balances.
        assertEq(vars.lpAfter.dai, vars.lpBefore.dai - daiAmount, "LP Dai Balance is wrong");
        assertEq(vars.lpAfter.weth, vars.lpBefore.weth - wethAmount, "LP Weth Balance is wrong");
        assertEq(vars.lpAfter.usdc, vars.lpBefore.usdc - usdcAmount, "LP Usdc Balance is wrong");
        assertEq(
            vars.lpAfter.childPoolERC4626Bpt,
            vars.lpBefore.childPoolERC4626Bpt,
            "LP ChildPoolERC4626 BPT Balance is wrong"
        );
        assertEq(
            vars.lpAfter.parentPoolWithoutWrapperBpt,
            vars.lpBefore.parentPoolWithoutWrapperBpt + exactBptOut,
            "LP ParentPoolWithoutWrapper BPT Balance is wrong"
        );

        // Check Vault Balances. Since the buffer has enough balance, the Vault only increased its underlying tokens.
        assertEq(vars.vaultAfter.dai, vars.vaultBefore.dai + daiAmount, "Vault Dai Balance is wrong");
        assertEq(vars.vaultAfter.waDAI, vars.vaultBefore.waDAI, "Vault waDai Balance is wrong");
        assertEq(vars.vaultAfter.weth, vars.vaultBefore.weth + wethAmount, "Vault Weth Balance is wrong");
        assertEq(vars.vaultAfter.usdc, vars.vaultBefore.usdc + usdcAmount, "Vault Usdc Balance is wrong");
        assertEq(vars.vaultAfter.waUSDC, vars.vaultBefore.waUSDC, "Vault waUsdc Balance is wrong");
        // Since all Child Pool BPTs were allocated in the parent pool, vault is holding all of the minted BPTs.
        assertEq(
            vars.vaultAfter.childPoolERC4626Bpt,
            vars.vaultBefore.childPoolERC4626Bpt + mintedChildPoolERC4626Bpts,
            "Vault ChildPoolERC4626 BPT Balance is wrong"
        );

        // Vault's parent pool BPTs did not change.
        assertEq(
            vars.vaultAfter.parentPoolWithoutWrapperBpt,
            vars.vaultBefore.parentPoolWithoutWrapperBpt,
            "Vault ParentPoolWithoutWrapper BPT Balance is wrong"
        );

        // Check ChildPoolERC4626 balances.
        assertEq(
            vars.childPoolERC4626After.waDAI,
            vars.childPoolERC4626Before.waDAI + waDAI.previewDeposit(daiAmount),
            "ChildPoolERC4626 waDAI Balance is wrong"
        );
        assertEq(
            vars.childPoolERC4626After.weth,
            vars.childPoolERC4626Before.weth + wethAmount,
            "ChildPoolERC4626 WETH Balance is wrong"
        );

        // Check ParentPoolWithoutWrapper balances.
        assertEq(
            vars.parentPoolWithoutWrapperAfter.childPoolERC4626Bpt,
            vars.parentPoolWithoutWrapperBefore.childPoolERC4626Bpt + mintedChildPoolERC4626Bpts,
            "ParentPoolWithoutWrapper ChildPoolERC4626 BPT Balance is wrong"
        );
        assertEq(
            vars.parentPoolWithoutWrapperAfter.usdc,
            vars.parentPoolWithoutWrapperBefore.usdc + usdcAmount,
            "ParentPoolWithoutWrapper USDC Balance is wrong"
        );
    }

    function testAddLiquidityNestedERC4626WithWrapped__Fuzz(
        uint256 waDaiAmount,
        uint256 usdcAmount,
        uint256 wethAmount
    ) public {
        waDaiAmount = bound(waDaiAmount, PRODUCTION_MIN_TRADE_AMOUNT, 10 * poolInitAmount);
        usdcAmount = bound(usdcAmount, PRODUCTION_MIN_TRADE_AMOUNT, 10 * poolInitAmount);
        wethAmount = bound(wethAmount, PRODUCTION_MIN_TRADE_AMOUNT, 10 * poolInitAmount);

        NestedPoolTestLocals memory vars = _createNestedPoolTestLocals();

        ICompositeLiquidityRouter.NestedPoolAddOperation[]
            memory nestedPoolOperations = new ICompositeLiquidityRouter.NestedPoolAddOperation[](3);
        nestedPoolOperations[0] = ICompositeLiquidityRouter.NestedPoolAddOperation({
            prevPool: parentPoolWithoutWrapper,
            pool: childPoolERC4626,
            tokensInAmounts: [waDaiAmount, wethAmount].toMemoryArray(),
            minBptAmountOut: 0,
            wethIsEth: false,
            userData: new bytes(0)
        });
        nestedPoolOperations[1] = ICompositeLiquidityRouter.NestedPoolAddOperation({
            prevPool: address(0),
            pool: parentPoolWithoutWrapper,
            tokensInAmounts: [0, usdcAmount].toMemoryArray(),
            minBptAmountOut: 0,
            wethIsEth: false,
            userData: new bytes(0)
        });

        vm.prank(lp);
        uint256 exactBptOut = compositeLiquidityRouter.addLiquidityUnbalancedNestedPool(
            parentPoolWithoutWrapper,
            nestedPoolOperations
        );

        _fillNestedPoolTestLocalsAfter(vars);
        uint256 mintedChildPoolERC4626Bpts = vars.childPoolERC4626After.totalSupply -
            vars.childPoolERC4626Before.totalSupply;

        // Check exact BPT out.
        // Since all pools are linear and there's no rate, the expected BPT amount out is the sum of all amounts in.
        uint256 expectedBptOut = waDaiAmount + usdcAmount + wethAmount;
        assertApproxEqAbs(exactBptOut, expectedBptOut, 10, "Exact BPT amount out is wrong");
        assertLt(exactBptOut, expectedBptOut, "BPT out rounding direction is wrong");

        // Check LP Balances.
        // Since LP passed the wrapper address as a token in, his DAI balance is not touched.
        assertEq(vars.lpAfter.dai, vars.lpBefore.dai, "LP Dai Balance is wrong");
        assertEq(vars.lpAfter.waDAI, vars.lpBefore.waDAI - waDaiAmount, "LP waDAI Balance is wrong");
        assertEq(vars.lpAfter.weth, vars.lpBefore.weth - wethAmount, "LP Weth Balance is wrong");
        assertEq(vars.lpAfter.usdc, vars.lpBefore.usdc - usdcAmount, "LP Usdc Balance is wrong");
        assertEq(
            vars.lpAfter.childPoolERC4626Bpt,
            vars.lpBefore.childPoolERC4626Bpt,
            "LP ChildPoolERC4626 BPT Balance is wrong"
        );
        assertEq(
            vars.lpAfter.parentPoolWithoutWrapperBpt,
            vars.lpBefore.parentPoolWithoutWrapperBpt + exactBptOut,
            "LP ParentPoolWithoutWrapper BPT Balance is wrong"
        );

        // Check Vault Balances.
        assertEq(vars.vaultAfter.dai, vars.vaultBefore.dai, "Vault Dai Balance is wrong");
        assertEq(vars.vaultAfter.waDAI, vars.vaultBefore.waDAI + waDaiAmount, "Vault waDAI Balance is wrong");
        assertEq(vars.vaultAfter.weth, vars.vaultBefore.weth + wethAmount, "Vault Weth Balance is wrong");
        assertEq(vars.vaultAfter.usdc, vars.vaultBefore.usdc + usdcAmount, "Vault Usdc Balance is wrong");
        // Since all Child Pool BPTs were allocated in the parent pool, vault is holding all of the minted BPTs.
        assertEq(
            vars.vaultAfter.childPoolERC4626Bpt,
            vars.vaultBefore.childPoolERC4626Bpt + mintedChildPoolERC4626Bpts,
            "Vault ChildPoolERC4626 BPT Balance is wrong"
        );

        // Vault's parent pool BPTs did not change.
        assertEq(
            vars.vaultAfter.parentPoolWithoutWrapperBpt,
            vars.vaultBefore.parentPoolWithoutWrapperBpt,
            "Vault ParentPoolWithoutWrapper BPT Balance is wrong"
        );

        // Check ChildPoolERC4626 balances.
        assertEq(
            vars.childPoolERC4626After.waDAI,
            vars.childPoolERC4626Before.waDAI + waDaiAmount,
            "ChildPoolERC4626 waDAI Balance is wrong"
        );
        assertEq(
            vars.childPoolERC4626After.weth,
            vars.childPoolERC4626Before.weth + wethAmount,
            "ChildPoolERC4626 WETH Balance is wrong"
        );

        // Check ParentPoolWithoutWrapper balances.
        assertEq(
            vars.parentPoolWithoutWrapperAfter.childPoolERC4626Bpt,
            vars.parentPoolWithoutWrapperBefore.childPoolERC4626Bpt + mintedChildPoolERC4626Bpts,
            "ParentPoolWithoutWrapper ChildPoolERC4626 BPT Balance is wrong"
        );
        assertEq(
            vars.parentPoolWithoutWrapperAfter.usdc,
            vars.parentPoolWithoutWrapperBefore.usdc + usdcAmount,
            "ParentPoolWithoutWrapper USDC Balance is wrong"
        );
    }

    function testAddLiquidityNestedERC4626InParentWithUnderlying__Fuzz(
        uint256 daiAmount,
        uint256 usdcAmount,
        uint256 wethAmount
    ) public {
        daiAmount = bound(daiAmount, PRODUCTION_MIN_TRADE_AMOUNT, 10 * poolInitAmount);
        usdcAmount = bound(usdcAmount, PRODUCTION_MIN_TRADE_AMOUNT, 10 * poolInitAmount);
        wethAmount = bound(wethAmount, PRODUCTION_MIN_TRADE_AMOUNT, 10 * poolInitAmount);

        NestedPoolTestLocals memory vars = _createNestedPoolTestLocals();

        ICompositeLiquidityRouter.NestedPoolAddOperation[]
            memory nestedPoolOperations = new ICompositeLiquidityRouter.NestedPoolAddOperation[](3);
        nestedPoolOperations[0] = ICompositeLiquidityRouter.NestedPoolAddOperation({
            prevPool: parentPoolWithWrapper,
            pool: childPoolERC4626,
            tokensInAmounts: [0, wethAmount].toMemoryArray(),
            minBptAmountOut: 0,
            wethIsEth: false,
            userData: new bytes(0)
        });
        nestedPoolOperations[1] = ICompositeLiquidityRouter.NestedPoolAddOperation({
            prevPool: childPoolERC4626,
            pool: address(waDAI),
            tokensInAmounts: [daiAmount].toMemoryArray(),
            minBptAmountOut: 0,
            wethIsEth: false,
            userData: new bytes(0)
        });
        nestedPoolOperations[2] = ICompositeLiquidityRouter.NestedPoolAddOperation({
            prevPool: parentPoolWithWrapper,
            pool: address(waUSDC),
            tokensInAmounts: [usdcAmount].toMemoryArray(),
            minBptAmountOut: 0,
            wethIsEth: false,
            userData: new bytes(0)
        });

        vm.prank(lp);
        uint256 exactBptOut = compositeLiquidityRouter.addLiquidityUnbalancedNestedPool(
            parentPoolWithWrapper,
            nestedPoolOperations
        );

        _fillNestedPoolTestLocalsAfter(vars);
        uint256 mintedChildPoolERC4626Bpts = vars.childPoolERC4626After.totalSupply -
            vars.childPoolERC4626Before.totalSupply;

        // Check exact BPT out.
        // Since all pools are linear and there's no rate, the expected BPT amount out is the sum of all amounts in.
        uint256 expectedBptOut = waDAI.previewDeposit(daiAmount) + waUSDC.previewDeposit(usdcAmount) + wethAmount;
        assertApproxEqAbs(exactBptOut, expectedBptOut, 10, "Exact BPT amount out is wrong");
        assertLt(exactBptOut, expectedBptOut, "BPT out rounding direction is wrong");

        // Check LP Balances.
        assertEq(vars.lpAfter.dai, vars.lpBefore.dai - daiAmount, "LP Dai Balance is wrong");
        assertEq(vars.lpAfter.weth, vars.lpBefore.weth - wethAmount, "LP Weth Balance is wrong");
        assertEq(vars.lpAfter.usdc, vars.lpBefore.usdc - usdcAmount, "LP Usdc Balance is wrong");
        assertEq(
            vars.lpAfter.childPoolERC4626Bpt,
            vars.lpBefore.childPoolERC4626Bpt,
            "LP ChildPoolERC4626 BPT Balance is wrong"
        );
        assertEq(
            vars.lpAfter.parentPoolWithWrapperBpt,
            vars.lpBefore.parentPoolWithWrapperBpt + exactBptOut,
            "LP ParentPoolWithWrapper BPT Balance is wrong"
        );

        // Check Vault Balances. Since the buffer has enough balance, the Vault only increased its underlying tokens.
        assertEq(vars.vaultAfter.dai, vars.vaultBefore.dai + daiAmount, "Vault Dai Balance is wrong");
        assertEq(vars.vaultAfter.waDAI, vars.vaultBefore.waDAI, "Vault waDai Balance is wrong");
        assertEq(vars.vaultAfter.weth, vars.vaultBefore.weth + wethAmount, "Vault Weth Balance is wrong");
        assertEq(vars.vaultAfter.usdc, vars.vaultBefore.usdc + usdcAmount, "Vault Usdc Balance is wrong");
        assertEq(vars.vaultAfter.waUSDC, vars.vaultBefore.waUSDC, "Vault waUSDC Balance is wrong");

        // Since all Child Pool BPTs were allocated in the parent pool, vault is holding all of the minted BPTs.
        assertEq(
            vars.vaultAfter.childPoolERC4626Bpt,
            vars.vaultBefore.childPoolERC4626Bpt + mintedChildPoolERC4626Bpts,
            "Vault ChildPoolERC4626 BPT Balance is wrong"
        );

        // Vault's parent pool BPTs did not change.
        assertEq(
            vars.vaultAfter.parentPoolWithWrapperBpt,
            vars.vaultBefore.parentPoolWithWrapperBpt,
            "Vault ParentPoolWithWrapper BPT Balance is wrong"
        );

        // Check ChildPoolERC4626 balances.
        assertEq(
            vars.childPoolERC4626After.waDAI,
            vars.childPoolERC4626Before.waDAI + waDAI.previewDeposit(daiAmount),
            "ChildPoolERC4626 waDAI Balance is wrong"
        );
        assertEq(
            vars.childPoolERC4626After.weth,
            vars.childPoolERC4626Before.weth + wethAmount,
            "ChildPoolERC4626 WETH Balance is wrong"
        );

        // Check ParentPoolWithoutWrapper balances.
        assertEq(
            vars.parentPoolWithWrapperAfter.childPoolERC4626Bpt,
            vars.parentPoolWithWrapperBefore.childPoolERC4626Bpt + mintedChildPoolERC4626Bpts,
            "ParentPoolWithWrapper ChildPoolERC4626 BPT Balance is wrong"
        );
        assertEq(
            vars.parentPoolWithWrapperAfter.waUSDC,
            vars.parentPoolWithWrapperBefore.waUSDC + waUSDC.previewDeposit(usdcAmount),
            "ParentPoolWithWrapper waUSDC Balance is wrong"
        );
    }

    function testAddLiquidityNestedERC4626InParentWithWrapped__Fuzz(
        uint256 waDaiAmount,
        uint256 waUsdcAmount,
        uint256 wethAmount
    ) public {
        waDaiAmount = bound(waDaiAmount, PRODUCTION_MIN_TRADE_AMOUNT, 10 * poolInitAmount);
        waUsdcAmount = bound(waUsdcAmount, PRODUCTION_MIN_TRADE_AMOUNT, 10 * poolInitAmount);
        wethAmount = bound(wethAmount, PRODUCTION_MIN_TRADE_AMOUNT, 10 * poolInitAmount);

        NestedPoolTestLocals memory vars = _createNestedPoolTestLocals();

        ICompositeLiquidityRouter.NestedPoolAddOperation[]
            memory nestedPoolOperations = new ICompositeLiquidityRouter.NestedPoolAddOperation[](3);
        nestedPoolOperations[0] = ICompositeLiquidityRouter.NestedPoolAddOperation({
            prevPool: parentPoolWithWrapper,
            pool: childPoolERC4626,
            tokensInAmounts: [waDaiAmount, wethAmount].toMemoryArray(),
            minBptAmountOut: 0,
            wethIsEth: false,
            userData: new bytes(0)
        });
        nestedPoolOperations[1] = ICompositeLiquidityRouter.NestedPoolAddOperation({
            prevPool: address(0),
            pool: parentPoolWithWrapper,
            tokensInAmounts: [0, waUsdcAmount].toMemoryArray(),
            minBptAmountOut: 0,
            wethIsEth: false,
            userData: new bytes(0)
        });

        vm.prank(lp);
        uint256 exactBptOut = compositeLiquidityRouter.addLiquidityUnbalancedNestedPool(
            parentPoolWithWrapper,
            nestedPoolOperations
        );

        _fillNestedPoolTestLocalsAfter(vars);
        uint256 mintedChildPoolERC4626Bpts = vars.childPoolERC4626After.totalSupply -
            vars.childPoolERC4626Before.totalSupply;

        // Check exact BPT out.
        // Since all pools are linear and there's no rate, the expected BPT amount out is the sum of all amounts in.
        uint256 expectedBptOut = waDaiAmount + waUsdcAmount + wethAmount;
        assertApproxEqAbs(exactBptOut, expectedBptOut, 10, "Exact BPT amount out is wrong");
        assertLt(exactBptOut, expectedBptOut, "BPT out rounding direction is wrong");

        // Check LP Balances.
        // Since LP passed the wrapper address as a token in, his DAI and USDC balances are not touched.
        assertEq(vars.lpAfter.dai, vars.lpBefore.dai, "LP Dai Balance is wrong");
        assertEq(vars.lpAfter.usdc, vars.lpBefore.usdc, "LP USDC Balance is wrong");
        assertEq(vars.lpAfter.waDAI, vars.lpBefore.waDAI - waDaiAmount, "LP waDAI Balance is wrong");
        assertEq(vars.lpAfter.waUSDC, vars.lpBefore.waUSDC - waUsdcAmount, "LP waUSDC Balance is wrong");
        assertEq(vars.lpAfter.weth, vars.lpBefore.weth - wethAmount, "LP Weth Balance is wrong");
        assertEq(
            vars.lpAfter.childPoolERC4626Bpt,
            vars.lpBefore.childPoolERC4626Bpt,
            "LP ChildPoolERC4626 BPT Balance is wrong"
        );
        assertEq(
            vars.lpAfter.parentPoolWithWrapperBpt,
            vars.lpBefore.parentPoolWithWrapperBpt + exactBptOut,
            "LP ParentPoolWithWrapper BPT Balance is wrong"
        );

        // Check Vault Balances.
        assertEq(vars.vaultAfter.dai, vars.vaultBefore.dai, "Vault Dai Balance is wrong");
        assertEq(vars.vaultAfter.usdc, vars.vaultBefore.usdc, "Vault USDC Balance is wrong");
        assertEq(vars.vaultAfter.waDAI, vars.vaultBefore.waDAI + waDaiAmount, "Vault waDAI Balance is wrong");
        assertEq(vars.vaultAfter.waUSDC, vars.vaultBefore.waUSDC + waUsdcAmount, "Vault waDAI Balance is wrong");
        assertEq(vars.vaultAfter.weth, vars.vaultBefore.weth + wethAmount, "Vault Weth Balance is wrong");
        // Since all Child Pool BPTs were allocated in the parent pool, vault is holding all of the minted BPTs.
        assertEq(
            vars.vaultAfter.childPoolERC4626Bpt,
            vars.vaultBefore.childPoolERC4626Bpt + mintedChildPoolERC4626Bpts,
            "Vault ChildPoolERC4626 BPT Balance is wrong"
        );

        // Vault's parent pool BPTs did not change.
        assertEq(
            vars.vaultAfter.parentPoolWithWrapperBpt,
            vars.vaultBefore.parentPoolWithWrapperBpt,
            "Vault ParentPoolWithWrapper BPT Balance is wrong"
        );

        // Check ChildPoolERC4626 balances.
        assertEq(
            vars.childPoolERC4626After.waDAI,
            vars.childPoolERC4626Before.waDAI + waDaiAmount,
            "ChildPoolERC4626 waDAI Balance is wrong"
        );
        assertEq(
            vars.childPoolERC4626After.weth,
            vars.childPoolERC4626Before.weth + wethAmount,
            "ChildPoolERC4626 WETH Balance is wrong"
        );

        // Check ParentPoolWithWrapper balances.
        assertEq(
            vars.parentPoolWithWrapperAfter.childPoolERC4626Bpt,
            vars.parentPoolWithWrapperBefore.childPoolERC4626Bpt + mintedChildPoolERC4626Bpts,
            "ParentPoolWithWrapper ChildPoolERC4626 BPT Balance is wrong"
        );
        assertEq(
            vars.parentPoolWithWrapperAfter.waUSDC,
            vars.parentPoolWithWrapperBefore.waUSDC + waUsdcAmount,
            "ParentPoolWithWrapper waUSDC Balance is wrong"
        );
    }

    function testQueryAddLiquidityNestedERC4626__Fuzz(
        uint256 daiAmount,
        uint256 usdcAmount,
        uint256 wethAmount
    ) public {
        daiAmount = bound(daiAmount, PRODUCTION_MIN_TRADE_AMOUNT, 10 * poolInitAmount);
        usdcAmount = bound(usdcAmount, PRODUCTION_MIN_TRADE_AMOUNT, 10 * poolInitAmount);
        wethAmount = bound(wethAmount, PRODUCTION_MIN_TRADE_AMOUNT, 10 * poolInitAmount);

        ICompositeLiquidityRouter.NestedPoolAddOperation[]
            memory nestedPoolOperations = new ICompositeLiquidityRouter.NestedPoolAddOperation[](3);
        nestedPoolOperations[0] = ICompositeLiquidityRouter.NestedPoolAddOperation({
            prevPool: parentPoolWithWrapper,
            pool: childPoolERC4626,
            tokensInAmounts: [0, wethAmount].toMemoryArray(),
            minBptAmountOut: 0,
            wethIsEth: false,
            userData: new bytes(0)
        });
        nestedPoolOperations[1] = ICompositeLiquidityRouter.NestedPoolAddOperation({
            prevPool: childPoolERC4626,
            pool: address(waDAI),
            tokensInAmounts: [daiAmount].toMemoryArray(),
            minBptAmountOut: 0,
            wethIsEth: false,
            userData: new bytes(0)
        });
        nestedPoolOperations[2] = ICompositeLiquidityRouter.NestedPoolAddOperation({
            prevPool: parentPoolWithWrapper,
            pool: address(waUSDC),
            tokensInAmounts: [usdcAmount].toMemoryArray(),
            minBptAmountOut: 0,
            wethIsEth: false,
            userData: new bytes(0)
        });

        uint256 snapshot = vm.snapshot();
        _prankStaticCall();
        uint256 queryBptOut = compositeLiquidityRouter.queryAddLiquidityUnbalancedNestedPool(
            parentPoolWithWrapper,
            nestedPoolOperations,
            address(this)
        );
        vm.revertTo(snapshot);

        vm.prank(lp);
        uint256 exactBptOut = compositeLiquidityRouter.addLiquidityUnbalancedNestedPool(
            parentPoolWithWrapper,
            nestedPoolOperations
        );

        // The actual `addLiquidity` changes rates of the wrappers when performing intermediate wrap / unwrap states,
        // whereas `query` does not. Then, the final steps of the query are computed based off different values
        // wrt. the actual operation, which in turn produces a different result. In general, the wrappers will round
        // in their favor, so the query should produce a result that is more favorable to the user than the actual
        // operation.
        assertApproxEqAbs(exactBptOut, queryBptOut, 10, "BPTs out do not match");
        assertLe(exactBptOut, queryBptOut, "Wrapper rounding direction is incorrect");
    }

    function testAddLiquidityNestedPoolMissingToken() public {
        uint256 daiAmount = poolInitAmount;
        uint256 usdcAmount = poolInitAmount;
        uint256 wethAmount = poolInitAmount;
        // WstETH token won't be added to the Add Liquidity Unbalanced, but the operation should succeed.

        NestedPoolTestLocals memory vars = _createNestedPoolTestLocals();

        ICompositeLiquidityRouter.NestedPoolAddOperation[]
            memory nestedPoolOperations = new ICompositeLiquidityRouter.NestedPoolAddOperation[](2);
        nestedPoolOperations[0] = ICompositeLiquidityRouter.NestedPoolAddOperation({
            prevPool: parentPool,
            pool: childPoolA,
            tokensInAmounts: [wethAmount, usdcAmount].toMemoryArray(),
            minBptAmountOut: 0,
            wethIsEth: false,
            userData: new bytes(0)
        });
        nestedPoolOperations[1] = ICompositeLiquidityRouter.NestedPoolAddOperation({
            prevPool: parentPool,
            pool: childPoolB,
            tokensInAmounts: [daiAmount, 0].toMemoryArray(),
            minBptAmountOut: 0,
            wethIsEth: false,
            userData: new bytes(0)
        });

        vm.prank(lp);
        uint256 exactBptOut = compositeLiquidityRouter.addLiquidityUnbalancedNestedPool(
            parentPool,
            nestedPoolOperations
        );

        _fillNestedPoolTestLocalsAfter(vars);
        uint256 mintedChildPoolABpts = vars.childPoolAAfter.totalSupply - vars.childPoolABefore.totalSupply;
        uint256 mintedChildPoolBBpts = vars.childPoolBAfter.totalSupply - vars.childPoolBBefore.totalSupply;

        // Check exact BPT out.
        // Since all pools are linear and there's no rate, the expected BPT amount out is the sum of all amounts in.
        uint256 expectedBptOut = daiAmount + usdcAmount + wethAmount;
        assertApproxEqAbs(exactBptOut, expectedBptOut, 10, "Exact BPT amount out is wrong");
        assertLt(exactBptOut, expectedBptOut, "BPT out rounding direction is wrong");

        // Check LP Balances.
        assertEq(vars.lpAfter.dai, vars.lpBefore.dai - daiAmount, "LP Dai Balance is wrong");
        assertEq(vars.lpAfter.weth, vars.lpBefore.weth - wethAmount, "LP Weth Balance is wrong");
        // WstETH is the missing token, so its amount does not change.
        assertEq(vars.lpAfter.wsteth, vars.lpBefore.wsteth, "LP Wsteth Balance is wrong");
        assertEq(vars.lpAfter.usdc, vars.lpBefore.usdc - usdcAmount, "LP Usdc Balance is wrong");
        assertEq(vars.lpAfter.childPoolABpt, vars.lpBefore.childPoolABpt, "LP ChildPoolA BPT Balance is wrong");
        assertEq(vars.lpAfter.childPoolBBpt, vars.lpBefore.childPoolBBpt, "LP ChildPoolB BPT Balance is wrong");
        assertEq(
            vars.lpAfter.parentPoolBpt,
            vars.lpBefore.parentPoolBpt + exactBptOut,
            "LP ParentPool BPT Balance is wrong"
        );

        // Check Vault Balances.
        assertEq(vars.vaultAfter.dai, vars.vaultBefore.dai + daiAmount, "Vault Dai Balance is wrong");
        assertEq(vars.vaultAfter.weth, vars.vaultBefore.weth + wethAmount, "Vault Weth Balance is wrong");
        assertEq(vars.vaultAfter.wsteth, vars.vaultBefore.wsteth, "Vault Wsteth Balance is wrong");
        assertEq(vars.vaultAfter.usdc, vars.vaultBefore.usdc + usdcAmount, "Vault Usdc Balance is wrong");
        // Since all Child Pool BPTs were allocated in the parent pool, vault is holding all of the minted BPTs.
        assertEq(
            vars.vaultAfter.childPoolABpt,
            vars.vaultBefore.childPoolABpt + mintedChildPoolABpts,
            "Vault ChildPoolA BPT Balance is wrong"
        );
        assertEq(
            vars.vaultAfter.childPoolBBpt,
            vars.vaultBefore.childPoolBBpt + mintedChildPoolBBpts,
            "Vault ChildPoolB BPT Balance is wrong"
        );
        // Vault's parent pool BPTs did not change.
        assertEq(
            vars.vaultAfter.parentPoolBpt,
            vars.vaultBefore.parentPoolBpt,
            "Vault ParentPool BPT Balance is wrong"
        );

        // Check ChildPoolA balances.
        assertEq(
            vars.childPoolAAfter.weth,
            vars.childPoolABefore.weth + wethAmount,
            "ChildPoolA Weth Balance is wrong"
        );
        assertEq(
            vars.childPoolAAfter.usdc,
            vars.childPoolABefore.usdc + usdcAmount,
            "ChildPoolA Usdc Balance is wrong"
        );

        // Check ChildPoolB balances.
        assertApproxEqAbs(
            vars.childPoolBAfter.dai,
            vars.childPoolBBefore.dai + daiAmount,
            MAX_ROUND_ERROR,
            "ChildPoolB Dai Balance is wrong"
        );
        assertEq(vars.childPoolBAfter.wsteth, vars.childPoolBBefore.wsteth, "ChildPoolB Wsteth Balance is wrong");

        // Check ParentPool balances.
        // The ParentPool's DAI balance does not change since all DAI amount is inserted in the child pool A.
        assertEq(vars.parentPoolAfter.dai, vars.parentPoolBefore.dai, "ParentPool Dai Balance is wrong");
        assertEq(
            vars.parentPoolAfter.childPoolABpt,
            vars.parentPoolBefore.childPoolABpt + mintedChildPoolABpts,
            "ParentPool ChildPoolA BPT Balance is wrong"
        );
        assertEq(
            vars.parentPoolAfter.childPoolBBpt,
            vars.parentPoolBefore.childPoolBBpt + mintedChildPoolBBpts,
            "ParentPool ChildPoolB BPT Balance is wrong"
        );
    }

    function testAddLiquidityNestedPoolBptLimit() public {
        uint256 daiAmount = poolInitAmount;
        uint256 usdcAmount = poolInitAmount;
        uint256 wethAmount = poolInitAmount;
        uint256 wstEthAmount = poolInitAmount;

        // Since all pools are linear and there's no rate, the expected BPT amount out is the sum of all amounts in
        // minus rounding.
        uint256 expectedBptOut = daiAmount + usdcAmount + wethAmount + wstEthAmount - 7;
        uint256 minBptOut = 10 * poolInitAmount;

        ICompositeLiquidityRouter.NestedPoolAddOperation[]
            memory nestedPoolOperations = new ICompositeLiquidityRouter.NestedPoolAddOperation[](3);
        nestedPoolOperations[0] = ICompositeLiquidityRouter.NestedPoolAddOperation({
            prevPool: parentPool,
            pool: childPoolA,
            tokensInAmounts: [wethAmount, usdcAmount].toMemoryArray(),
            minBptAmountOut: 0,
            wethIsEth: false,
            userData: new bytes(0)
        });
        nestedPoolOperations[1] = ICompositeLiquidityRouter.NestedPoolAddOperation({
            prevPool: parentPool,
            pool: childPoolB,
            tokensInAmounts: [daiAmount, wstEthAmount].toMemoryArray(),
            minBptAmountOut: 0,
            wethIsEth: false,
            userData: new bytes(0)
        });
        nestedPoolOperations[2] = ICompositeLiquidityRouter.NestedPoolAddOperation({
            prevPool: address(0),
            pool: parentPool,
            tokensInAmounts: [0, 0, uint256(0)].toMemoryArray(),
            minBptAmountOut: minBptOut,
            wethIsEth: false,
            userData: new bytes(0)
        });

        vm.prank(lp);
        vm.expectRevert(abi.encodeWithSelector(IVaultErrors.BptAmountOutBelowMin.selector, expectedBptOut, minBptOut));
        compositeLiquidityRouter.addLiquidityUnbalancedNestedPool(parentPool, nestedPoolOperations);
    }

    // /*******************************************************************************
    //                           Remove liquidity
    // *******************************************************************************/

    function testRemoveLiquidityNestedPool__Fuzz(uint256 proportionToRemove) public {
        // Remove between 0.0001% and 50% of each pool liquidity.
        proportionToRemove = bound(proportionToRemove, 1e12, 50e16);

        uint256 totalPoolBPTs = BalancerPoolToken(parentPool).totalSupply();
        // Since LP is the owner of all BPT supply, and part of the BPTs were burned in the initialization step, using
        // totalSupply is more accurate to remove exactly the proportion that we intend from each pool.
        uint256 exactBptIn = totalPoolBPTs.mulDown(proportionToRemove);

        NestedPoolTestLocals memory vars = _createNestedPoolTestLocals();

        // During pool initialization, POOL_MINIMUM_TOTAL_SUPPLY amount of BPT is burned to address(0), so that the
        // pool cannot be completely drained. We need to discount this amount of tokens from the total liquidity that
        // we can extract from the child pools.
        uint256 deadTokens = (POOL_MINIMUM_TOTAL_SUPPLY / 2).mulDown(proportionToRemove);

        uint256[] memory expectedAmountsOut = new uint256[](4);
        // DAI exists in childPoolB and parentPool, so we expect 2x more DAI than the other tokens.
        // Since pools are in their initial state, we can use poolInitAmount as the balance of each token in the pool.
        // Also, we only need to account for deadTokens once, since we calculate the BPT in for the parent pool using
        // totalSupply (so the burned POOL_MINIMUM_TOTAL_SUPPLY amount does not affect the BPT in circulation, and the
        // amounts out are perfectly proportional to the parent pool balance).
        expectedAmountsOut[vars.daiIdx] =
            (poolInitAmount.mulDown(proportionToRemove) * 2) -
            deadTokens -
            MAX_ROUND_ERROR;
        expectedAmountsOut[vars.wethIdx] = poolInitAmount.mulDown(proportionToRemove) - deadTokens - MAX_ROUND_ERROR;
        expectedAmountsOut[vars.wstethIdx] = poolInitAmount.mulDown(proportionToRemove) - deadTokens - MAX_ROUND_ERROR;
        expectedAmountsOut[vars.usdcIdx] = poolInitAmount.mulDown(proportionToRemove) - deadTokens - MAX_ROUND_ERROR;

        vm.prank(lp);
        ICompositeLiquidityRouter.RemoveAmountOut[] memory removeAmountsOut = compositeLiquidityRouter
            .removeLiquidityProportionalNestedPool(
                parentPool,
                exactBptIn,
                5,
                new ICompositeLiquidityRouter.NestedPoolRemoveOperation[](0)
            );
        // Check returned token amounts.
        assertEq(removeAmountsOut.length, 5, "removeAmountsOut length is wrong");

        uint256[] memory amountsOut = new uint256[](4);
        for (uint256 i = 0; i < removeAmountsOut.length; i++) {
            if (removeAmountsOut[i].token == dai) {
                amountsOut[vars.daiIdx] += removeAmountsOut[i].amountOut;
            } else if (removeAmountsOut[i].token == weth) {
                amountsOut[vars.wethIdx] += removeAmountsOut[i].amountOut;
            } else if (removeAmountsOut[i].token == wsteth) {
                amountsOut[vars.wstethIdx] += removeAmountsOut[i].amountOut;
            } else if (removeAmountsOut[i].token == usdc) {
                amountsOut[vars.usdcIdx] += removeAmountsOut[i].amountOut;
            } else {
                revert("Unexpected token");
            }
        }

        _fillNestedPoolTestLocalsAfter(vars);
        uint256 burnedChildPoolABpts = vars.childPoolABefore.totalSupply - vars.childPoolAAfter.totalSupply;
        uint256 burnedChildPoolBBpts = vars.childPoolBBefore.totalSupply - vars.childPoolBAfter.totalSupply;

        // Check returned token amounts.
        assertEq(amountsOut.length, 4, "amountsOut length is wrong");
        assertApproxEqAbs(
            expectedAmountsOut[vars.daiIdx],
            amountsOut[vars.daiIdx],
            MAX_ROUND_ERROR,
            "DAI amount out is wrong"
        );
        assertApproxEqAbs(
            expectedAmountsOut[vars.wethIdx],
            amountsOut[vars.wethIdx],
            MAX_ROUND_ERROR,
            "WETH amount out is wrong"
        );
        assertApproxEqAbs(
            expectedAmountsOut[vars.wstethIdx],
            amountsOut[vars.wstethIdx],
            MAX_ROUND_ERROR,
            "WstETH amount out is wrong"
        );
        assertApproxEqAbs(
            expectedAmountsOut[vars.usdcIdx],
            amountsOut[vars.usdcIdx],
            MAX_ROUND_ERROR,
            "USDC amount out is wrong"
        );

        // Check LP Balances.
        assertEq(vars.lpAfter.dai, vars.lpBefore.dai + amountsOut[vars.daiIdx], "LP Dai Balance is wrong");
        assertEq(vars.lpAfter.weth, vars.lpBefore.weth + amountsOut[vars.wethIdx], "LP Weth Balance is wrong");
        assertEq(vars.lpAfter.wsteth, vars.lpBefore.wsteth + amountsOut[vars.wstethIdx], "LP Wsteth Balance is wrong");
        assertEq(vars.lpAfter.usdc, vars.lpBefore.usdc + amountsOut[vars.usdcIdx], "LP Usdc Balance is wrong");
        assertEq(vars.lpAfter.childPoolABpt, vars.lpBefore.childPoolABpt, "LP ChildPoolA BPT Balance is wrong");
        assertEq(vars.lpAfter.childPoolBBpt, vars.lpBefore.childPoolBBpt, "LP ChildPoolB BPT Balance is wrong");
        assertEq(
            vars.lpAfter.parentPoolBpt,
            vars.lpBefore.parentPoolBpt - exactBptIn,
            "LP ParentPool BPT Balance is wrong"
        );

        // Check Vault Balances.
        assertEq(vars.vaultAfter.dai, vars.vaultBefore.dai - amountsOut[vars.daiIdx], "Vault Dai Balance is wrong");
        assertEq(vars.vaultAfter.weth, vars.vaultBefore.weth - amountsOut[vars.wethIdx], "Vault Weth Balance is wrong");
        assertEq(
            vars.vaultAfter.wsteth,
            vars.vaultBefore.wsteth - amountsOut[vars.wstethIdx],
            "Vault Wsteth Balance is wrong"
        );
        assertEq(vars.vaultAfter.usdc, vars.vaultBefore.usdc - amountsOut[vars.usdcIdx], "Vault Usdc Balance is wrong");
        // Since all Child Pool BPTs were allocated in the parent pool, vault was holding all of them. Since part of
        // them was burned when liquidity was removed, we need to discount this amount from the Vault reserves.
        assertEq(
            vars.vaultAfter.childPoolABpt,
            vars.vaultBefore.childPoolABpt - burnedChildPoolABpts,
            "Vault ChildPoolA BPT Balance is wrong"
        );
        assertEq(
            vars.vaultAfter.childPoolBBpt,
            vars.vaultBefore.childPoolBBpt - burnedChildPoolBBpts,
            "Vault ChildPoolB BPT Balance is wrong"
        );
        // Vault did not hold the parent pool BPTs.
        assertEq(
            vars.vaultAfter.parentPoolBpt,
            vars.vaultBefore.parentPoolBpt,
            "Vault ParentPool BPT Balance is wrong"
        );

        // Check ChildPoolA
        assertEq(
            vars.childPoolAAfter.weth,
            vars.childPoolABefore.weth - amountsOut[vars.wethIdx],
            "ChildPoolA Weth Balance is wrong"
        );
        assertEq(
            vars.childPoolAAfter.usdc,
            vars.childPoolABefore.usdc - amountsOut[vars.usdcIdx],
            "ChildPoolA Usdc Balance is wrong"
        );

        // Check ChildPoolB.
        // Since DAI amountOut comes from parentPool and childPoolB, we need to calculate the proportion that comes
        // from childPoolB.
        assertApproxEqAbs(
            vars.childPoolBAfter.dai,
            vars.childPoolBBefore.dai - (amountsOut[vars.daiIdx] - poolInitAmount.mulDown(proportionToRemove)),
            MAX_ROUND_ERROR,
            "ChildPoolB Dai Balance is wrong"
        );
        assertEq(
            vars.childPoolBAfter.wsteth,
            vars.childPoolBBefore.wsteth - amountsOut[vars.wstethIdx],
            "ChildPoolB Wsteth Balance is wrong"
        );

        // Check ParentPool.
        assertApproxEqAbs(
            vars.parentPoolAfter.dai,
            vars.parentPoolBefore.dai -
                (amountsOut[vars.daiIdx] -
                    (poolInitAmount - (POOL_MINIMUM_TOTAL_SUPPLY / 2)).mulDown(proportionToRemove)),
            MAX_ROUND_ERROR,
            "ParentPool Dai Balance is wrong"
        );
        assertEq(
            vars.parentPoolAfter.childPoolABpt,
            vars.parentPoolBefore.childPoolABpt - burnedChildPoolABpts,
            "ParentPool ChildPoolA BPT Balance is wrong"
        );
        assertEq(
            vars.parentPoolAfter.childPoolBBpt,
            vars.parentPoolBefore.childPoolBBpt - burnedChildPoolBBpts,
            "ParentPool ChildPoolB BPT Balance is wrong"
        );
    }

    function testRemoveLiquidityNestedERC4626Pool__Fuzz(uint256 proportionToRemove) public {
        // Remove between 0.0001% and 50% of each pool liquidity.
        proportionToRemove = bound(proportionToRemove, 1e12, 50e16);

        uint256 totalPoolBPTs = BalancerPoolToken(parentPoolWithWrapper).totalSupply();
        // Since LP is the owner of all BPT supply, and part of the BPTs were burned in the initialization step, using
        // totalSupply is more accurate to remove exactly the proportion that we intend from each pool.
        uint256 exactBptIn = totalPoolBPTs.mulDown(proportionToRemove);

        NestedPoolTestLocals memory vars = _createNestedPoolTestLocals();
        // Override indexes, since wstEth is not used in this test.
        vars.daiIdx = 0;
        vars.usdcIdx = 1;
        vars.wethIdx = 2;

        // During pool initialization, POOL_MINIMUM_TOTAL_SUPPLY amount of BPT is burned to address(0), so that the
        // pool cannot be completely drained. We need to discount this amount of tokens from the total liquidity that
        // we can extract from the child pools.
        uint256 deadTokens = (POOL_MINIMUM_TOTAL_SUPPLY / 4).mulDown(proportionToRemove);

        uint256[] memory expectedAmountsOut = new uint256[](3);
        // Since pools are in their initial state, we can use poolInitAmount as the balance of each token in the pool.
        // Also, we only need to account for deadTokens once, since we calculate the BPT in for the parent pool using
        // totalSupply (so the burned POOL_MINIMUM_TOTAL_SUPPLY amount does not affect the BPT in circulation, and the
        // amounts out are perfectly proportional to the parent pool balance).
        expectedAmountsOut[vars.daiIdx] = waDAI.previewRedeem(
            poolInitAmount.mulDown(proportionToRemove) - deadTokens - MAX_ROUND_ERROR
        );
        expectedAmountsOut[vars.wethIdx] = poolInitAmount.mulDown(proportionToRemove) - deadTokens - MAX_ROUND_ERROR;
        expectedAmountsOut[vars.usdcIdx] = waUSDC.previewRedeem(
            poolInitAmount.mulDown(proportionToRemove) - MAX_ROUND_ERROR
        );

        ICompositeLiquidityRouter.NestedPoolRemoveOperation[]
            memory nestedPoolRemoveOperations = new ICompositeLiquidityRouter.NestedPoolRemoveOperation[](2);
        nestedPoolRemoveOperations[0] = ICompositeLiquidityRouter.NestedPoolRemoveOperation({
            prevPool: childPoolERC4626,
            pool: address(waDAI),
            minAmountsOut: [uint256(0)].toMemoryArray(),
            wethIsEth: false,
            userData: new bytes(0)
        });
        nestedPoolRemoveOperations[1] = ICompositeLiquidityRouter.NestedPoolRemoveOperation({
            prevPool: parentPoolWithWrapper,
            pool: address(waUSDC),
            minAmountsOut: [uint256(0)].toMemoryArray(),
            wethIsEth: false,
            userData: new bytes(0)
        });
        vm.prank(lp);
        ICompositeLiquidityRouter.RemoveAmountOut[] memory removeAmountsOut = compositeLiquidityRouter
            .removeLiquidityProportionalNestedPool(parentPoolWithWrapper, exactBptIn, 3, nestedPoolRemoveOperations);
        // Check returned token amounts.
        assertEq(removeAmountsOut.length, 3, "removeAmountsOut length is wrong");

        uint256[] memory amountsOut = new uint256[](3);
        for (uint256 i = 0; i < removeAmountsOut.length; i++) {
            if (removeAmountsOut[i].token == dai) {
                amountsOut[vars.daiIdx] += removeAmountsOut[i].amountOut;
            } else if (removeAmountsOut[i].token == weth) {
                amountsOut[vars.wethIdx] += removeAmountsOut[i].amountOut;
            } else if (removeAmountsOut[i].token == usdc) {
                amountsOut[vars.usdcIdx] += removeAmountsOut[i].amountOut;
            } else {
                revert("Unexpected token");
            }
        }

        _fillNestedPoolTestLocalsAfter(vars);
        uint256 burnedChildPoolERC4626Bpts = vars.childPoolERC4626Before.totalSupply -
            vars.childPoolERC4626After.totalSupply;

        // Check returned token amounts.
        assertEq(amountsOut.length, 3, "amountsOut length is wrong");
        assertApproxEqAbs(
            expectedAmountsOut[vars.daiIdx],
            amountsOut[vars.daiIdx],
            6 * MAX_ROUND_ERROR, // Increasing error because of ERC4626 conversion roundings
            "DAI amount out is wrong"
        );
        assertApproxEqAbs(
            expectedAmountsOut[vars.wethIdx],
            amountsOut[vars.wethIdx],
            6 * MAX_ROUND_ERROR, // Increasing error because of ERC4626 conversion roundings
            "WETH amount out is wrong"
        );
        assertApproxEqAbs(
            expectedAmountsOut[vars.usdcIdx],
            amountsOut[vars.usdcIdx],
            6 * MAX_ROUND_ERROR, // Increasing error because of ERC4626 conversion roundings
            "USDC amount out is wrong"
        );

        // Check LP Balances.
        assertEq(vars.lpAfter.dai, vars.lpBefore.dai + amountsOut[vars.daiIdx], "LP Dai Balance is wrong");
        assertEq(vars.lpAfter.weth, vars.lpBefore.weth + amountsOut[vars.wethIdx], "LP Weth Balance is wrong");
        assertEq(vars.lpAfter.usdc, vars.lpBefore.usdc + amountsOut[vars.usdcIdx], "LP Usdc Balance is wrong");
        assertEq(
            vars.lpAfter.childPoolERC4626Bpt,
            vars.lpBefore.childPoolERC4626Bpt,
            "LP ChildPoolA BPT Balance is wrong"
        );
        assertEq(
            vars.lpAfter.parentPoolWithWrapperBpt,
            vars.lpBefore.parentPoolWithWrapperBpt - exactBptIn,
            "LP ParentPool BPT Balance is wrong"
        );

        // Check Vault Balances. Since the buffer has liquidity, the Vault only lost underlying amounts.
        assertEq(vars.vaultAfter.dai, vars.vaultBefore.dai - amountsOut[vars.daiIdx], "Vault Dai Balance is wrong");
        assertEq(vars.vaultAfter.waDAI, vars.vaultBefore.waDAI, "Vault waDai Balance is wrong");
        assertEq(vars.vaultAfter.weth, vars.vaultBefore.weth - amountsOut[vars.wethIdx], "Vault Weth Balance is wrong");
        assertEq(vars.vaultAfter.usdc, vars.vaultBefore.usdc - amountsOut[vars.usdcIdx], "Vault Usdc Balance is wrong");
        assertEq(vars.vaultAfter.waUSDC, vars.vaultBefore.waUSDC, "Vault waUSDC Balance is wrong");

        // Since all Child Pool BPTs were allocated in the parent pool, vault was holding all of them. Since part of
        // them was burned when liquidity was removed, we need to discount this amount from the Vault reserves.
        assertEq(
            vars.vaultAfter.childPoolERC4626Bpt,
            vars.vaultBefore.childPoolERC4626Bpt - burnedChildPoolERC4626Bpts,
            "Vault childPoolERC4626 BPT Balance is wrong"
        );

        // Vault did not hold the parent pool BPTs.
        assertEq(
            vars.vaultAfter.parentPoolWithWrapperBpt,
            vars.vaultBefore.parentPoolWithWrapperBpt,
            "Vault ParentPoolWithWrapper BPT Balance is wrong"
        );

        // Check ChildPoolERC4626
        assertEq(
            vars.childPoolERC4626After.weth,
            vars.childPoolERC4626Before.weth - amountsOut[vars.wethIdx],
            "ChildPoolERC4626 Weth Balance is wrong"
        );
        assertApproxEqAbs(
            vars.childPoolERC4626After.waDAI,
            vars.childPoolERC4626Before.waDAI - waDAI.previewWithdraw(amountsOut[vars.daiIdx]),
            MAX_ROUND_ERROR,
            "ChildPoolERC4626 waDAI Balance is wrong"
        );

        // Check ParentPoolWithWrapper.
        assertApproxEqAbs(
            vars.parentPoolWithWrapperAfter.waUSDC,
            vars.parentPoolWithWrapperBefore.waUSDC - waUSDC.previewWithdraw(amountsOut[vars.usdcIdx]),
            MAX_ROUND_ERROR,
            "ParentPoolWithWrapper waUSDC Balance is wrong"
        );
        assertEq(
            vars.parentPoolWithWrapperAfter.childPoolERC4626Bpt,
            vars.parentPoolWithWrapperBefore.childPoolERC4626Bpt - burnedChildPoolERC4626Bpts,
            "ParentPool ChildPoolERC4626 BPT Balance is wrong"
        );
    }

    function testQueryRemoveLiquidityNestedERC4626Pool__Fuzz(uint256 proportionToRemove) public {
        // Remove between 0.0001% and 50% of each pool liquidity.
        proportionToRemove = bound(proportionToRemove, 1e12, 50e16);

        uint256 totalPoolBPTs = BalancerPoolToken(parentPoolWithWrapper).totalSupply();
        // Since LP is the owner of all BPT supply, and part of the BPTs were burned in the initialization step, using
        // totalSupply is more accurate to remove exactly the proportion that we intend from each pool.
        uint256 exactBptIn = totalPoolBPTs.mulDown(proportionToRemove);

        // During pool initialization, POOL_MINIMUM_TOTAL_SUPPLY amount of BPT is burned to address(0), so that the
        // pool cannot be completely drained. We need to discount this amount of tokens from the total liquidity that
        // we can extract from the child pools.
        uint256 deadTokens = (POOL_MINIMUM_TOTAL_SUPPLY / 4).mulDown(proportionToRemove);

        ICompositeLiquidityRouter.NestedPoolRemoveOperation[]
            memory nestedPoolRemoveOperations = new ICompositeLiquidityRouter.NestedPoolRemoveOperation[](3);
        nestedPoolRemoveOperations[0] = ICompositeLiquidityRouter.NestedPoolRemoveOperation({
            prevPool: parentPoolWithWrapper,
            pool: address(waUSDC),
            minAmountsOut: [waUSDC.previewRedeem(poolInitAmount.mulDown(proportionToRemove) - MAX_ROUND_ERROR)]
                .toMemoryArray(),
            wethIsEth: false,
            userData: new bytes(0)
        });
        nestedPoolRemoveOperations[1] = ICompositeLiquidityRouter.NestedPoolRemoveOperation({
            prevPool: childPoolERC4626,
            pool: address(waDAI),
            minAmountsOut: [
                waDAI.previewRedeem(poolInitAmount.mulDown(proportionToRemove) - deadTokens - MAX_ROUND_ERROR)
            ].toMemoryArray(),
            wethIsEth: false,
            userData: new bytes(0)
        });
        nestedPoolRemoveOperations[2] = ICompositeLiquidityRouter.NestedPoolRemoveOperation({
            prevPool: parentPoolWithoutWrapper,
            pool: address(childPoolERC4626),
            minAmountsOut: [poolInitAmount.mulDown(proportionToRemove) - deadTokens - MAX_ROUND_ERROR, 0]
                .toMemoryArray(),
            wethIsEth: false,
            userData: new bytes(0)
        });

        uint256 snapshotId = vm.snapshot();
<<<<<<< HEAD
        vm.prank(lp, address(0));
        ICompositeLiquidityRouter.RemoveAmountOut[] memory queryAmountsOut = compositeLiquidityRouter
            .queryRemoveLiquidityProportionalNestedPool(
                parentPoolWithWrapper,
                exactBptIn,
                3,
                address(lp),
                nestedPoolRemoveOperations
            );
=======
        _prankStaticCall();
        uint256[] memory queryAmountsOut = compositeLiquidityRouter.queryRemoveLiquidityProportionalNestedPool(
            parentPoolWithWrapper,
            exactBptIn,
            tokensOut,
            address(this),
            bytes("")
        );
>>>>>>> e6dec18b
        vm.revertTo(snapshotId);

        vm.prank(lp);
        ICompositeLiquidityRouter.RemoveAmountOut[] memory amountsOut = compositeLiquidityRouter
            .removeLiquidityProportionalNestedPool(parentPoolWithWrapper, exactBptIn, 3, nestedPoolRemoveOperations);

        for (uint256 i = 0; i < amountsOut.length; i++) {
            assertEq(
                amountsOut[i].amountOut,
                queryAmountsOut[i].amountOut,
                "AmountsOut and QueryAmountsOut do not match"
            );
        }
    }

    function testRemoveLiquidityNestedPoolLimits() public {
        // Remove 10% of pool liquidity.
        uint256 proportionToRemove = 10e16;

        uint256 totalPoolBPTs = BalancerPoolToken(parentPool).totalSupply();
        // Since LP is the owner of all BPT supply, and part of the BPTs were burned in the initialization step, using
        // totalSupply is more accurate to remove exactly the proportion that we intend from each pool.
        uint256 exactBptIn = totalPoolBPTs.mulDown(proportionToRemove);

        ICompositeLiquidityRouter.NestedPoolRemoveOperation[]
            memory nestedPoolRemoveOperations = new ICompositeLiquidityRouter.NestedPoolRemoveOperation[](1);
        nestedPoolRemoveOperations[0] = ICompositeLiquidityRouter.NestedPoolRemoveOperation({
            prevPool: address(0),
            pool: parentPool,
            minAmountsOut: [poolInitAmount, 0, 0].toMemoryArray(),
            wethIsEth: false,
            userData: new bytes(0)
        });

        uint256 daiExpectedAmountOut = poolInitAmount.mulDown(proportionToRemove);

        vm.expectRevert(
            abi.encodeWithSelector(
                IVaultErrors.AmountOutBelowMin.selector,
                address(dai),
                daiExpectedAmountOut,
                poolInitAmount
            )
        );
        vm.prank(lp);
        compositeLiquidityRouter.removeLiquidityProportionalNestedPool(
            parentPool,
            exactBptIn,
            5,
            nestedPoolRemoveOperations
        );
    }

    function testRemoveLiquidityNestedPoolWrongMinAmountsOut() public {
        // Remove 10% of pool liquidity.
        uint256 proportionToRemove = 10e16;

        uint256 totalPoolBPTs = BalancerPoolToken(parentPool).totalSupply();
        // Since LP is the owner of all BPT supply, and part of the BPTs were burned in the initialization step, using
        // totalSupply is more accurate to remove exactly the proportion that we intend from each pool.
        uint256 exactBptIn = totalPoolBPTs.mulDown(proportionToRemove);

        ICompositeLiquidityRouter.NestedPoolRemoveOperation[]
            memory nestedPoolRemoveOperations = new ICompositeLiquidityRouter.NestedPoolRemoveOperation[](1);
        nestedPoolRemoveOperations[0] = ICompositeLiquidityRouter.NestedPoolRemoveOperation({
            prevPool: address(0),
            pool: parentPool,
            minAmountsOut: [uint256(1), 0].toMemoryArray(),
            wethIsEth: false,
            userData: new bytes(0)
        });

        vm.expectRevert(InputHelpers.InputLengthMismatch.selector);

        vm.prank(lp);
        compositeLiquidityRouter.removeLiquidityProportionalNestedPool(
            parentPool,
            exactBptIn,
            5,
            nestedPoolRemoveOperations
        );
    }

    function testRemoveLiquidityNestedPoolRepeatedTokens() public {
        // Remove 10% of pool liquidity.
        uint256 proportionToRemove = 10e16;

        uint256 totalPoolBPTs = BalancerPoolToken(parentPool).totalSupply();
        // Since LP is the owner of all BPT supply, and part of the BPTs were burned in the initialization step, using
        // totalSupply is more accurate to remove exactly the proportion that we intend from each pool.
        uint256 exactBptIn = totalPoolBPTs.mulDown(proportionToRemove);

        ICompositeLiquidityRouter.NestedPoolRemoveOperation[]
            memory nestedPoolRemoveOperations = new ICompositeLiquidityRouter.NestedPoolRemoveOperation[](12);
        nestedPoolRemoveOperations[0] = ICompositeLiquidityRouter.NestedPoolRemoveOperation({
            prevPool: address(0),
            pool: parentPool,
            minAmountsOut: [poolInitAmount, 0, 0].toMemoryArray(),
            wethIsEth: false,
            userData: new bytes(0)
        });
        nestedPoolRemoveOperations[1] = ICompositeLiquidityRouter.NestedPoolRemoveOperation({
            prevPool: address(0),
            pool: parentPool,
            minAmountsOut: [poolInitAmount, 0, 0].toMemoryArray(),
            wethIsEth: false,
            userData: new bytes(0)
        });

        vm.expectRevert("Some nestedPoolOperations have the same pool");

        vm.prank(lp);
        compositeLiquidityRouter.removeLiquidityProportionalNestedPool(
            parentPool,
            exactBptIn,
            5,
            nestedPoolRemoveOperations
        );
    }

    struct NestedPoolTestLocals {
        uint256 daiIdx;
        uint256 wethIdx;
        uint256 wstethIdx;
        uint256 usdcIdx;
        uint256 waDaiIdx;
        uint256 waUsdcIdx;
        TokenBalances lpBefore;
        TokenBalances lpAfter;
        TokenBalances vaultBefore;
        TokenBalances vaultAfter;
        TokenBalances childPoolABefore;
        TokenBalances childPoolAAfter;
        TokenBalances childPoolBBefore;
        TokenBalances childPoolBAfter;
        TokenBalances childPoolERC4626Before;
        TokenBalances childPoolERC4626After;
        TokenBalances parentPoolBefore;
        TokenBalances parentPoolAfter;
        TokenBalances parentPoolWithoutWrapperBefore;
        TokenBalances parentPoolWithoutWrapperAfter;
        TokenBalances parentPoolWithWrapperBefore;
        TokenBalances parentPoolWithWrapperAfter;
    }

    struct TokenBalances {
        uint256 dai;
        uint256 weth;
        uint256 wsteth;
        uint256 usdc;
        uint256 waDAI;
        uint256 waUSDC;
        uint256 childPoolABpt;
        uint256 childPoolBBpt;
        uint256 childPoolERC4626Bpt;
        uint256 parentPoolBpt;
        uint256 parentPoolWithoutWrapperBpt;
        uint256 parentPoolWithWrapperBpt;
        uint256 totalSupply;
    }

    function _createNestedPoolTestLocals() private view returns (NestedPoolTestLocals memory vars) {
        // Create output token indexes, randomly chosen (no sort logic).
        (vars.daiIdx, vars.wethIdx, vars.wstethIdx, vars.usdcIdx) = (0, 1, 2, 3);

        vars.lpBefore = _getBalances(lp);
        vars.vaultBefore = _getBalances(address(vault));
        vars.childPoolABefore = _getPoolBalances(childPoolA);
        vars.childPoolBBefore = _getPoolBalances(childPoolB);
        vars.childPoolERC4626Before = _getPoolBalances(childPoolERC4626);
        vars.parentPoolBefore = _getPoolBalances(parentPool);
        vars.parentPoolWithoutWrapperBefore = _getPoolBalances(parentPoolWithoutWrapper);
        vars.parentPoolWithWrapperBefore = _getPoolBalances(parentPoolWithWrapper);
    }

    function _fillNestedPoolTestLocalsAfter(NestedPoolTestLocals memory vars) private view {
        vars.lpAfter = _getBalances(lp);
        vars.vaultAfter = _getBalances(address(vault));
        vars.childPoolAAfter = _getPoolBalances(childPoolA);
        vars.childPoolBAfter = _getPoolBalances(childPoolB);
        vars.childPoolERC4626After = _getPoolBalances(childPoolERC4626);
        vars.parentPoolAfter = _getPoolBalances(parentPool);
        vars.parentPoolWithoutWrapperAfter = _getPoolBalances(parentPoolWithoutWrapper);
        vars.parentPoolWithWrapperAfter = _getPoolBalances(parentPoolWithWrapper);
    }

    function _getBalances(address entity) private view returns (TokenBalances memory balances) {
        balances.dai = dai.balanceOf(entity);
        balances.weth = weth.balanceOf(entity);
        balances.wsteth = wsteth.balanceOf(entity);
        balances.usdc = usdc.balanceOf(entity);
        balances.waDAI = waDAI.balanceOf(entity);
        balances.waUSDC = waUSDC.balanceOf(entity);
        balances.childPoolABpt = IERC20(childPoolA).balanceOf(entity);
        balances.childPoolBBpt = IERC20(childPoolB).balanceOf(entity);
        balances.childPoolERC4626Bpt = IERC20(childPoolERC4626).balanceOf(entity);
        balances.parentPoolBpt = IERC20(parentPool).balanceOf(entity);
        balances.parentPoolWithoutWrapperBpt = IERC20(parentPoolWithoutWrapper).balanceOf(entity);
        balances.parentPoolWithWrapperBpt = IERC20(parentPoolWithWrapper).balanceOf(entity);
    }

    function _getPoolBalances(address pool) private view returns (TokenBalances memory balances) {
        (IERC20[] memory tokens, , uint256[] memory poolBalances, ) = vault.getPoolTokenInfo(pool);
        for (uint256 i = 0; i < tokens.length; i++) {
            IERC20 currentToken = tokens[i];
            if (currentToken == dai) {
                balances.dai = poolBalances[i];
            } else if (currentToken == weth) {
                balances.weth = poolBalances[i];
            } else if (currentToken == wsteth) {
                balances.wsteth = poolBalances[i];
            } else if (currentToken == IERC20(address(waDAI))) {
                balances.waDAI = poolBalances[i];
            } else if (currentToken == IERC20(address(waUSDC))) {
                balances.waUSDC = poolBalances[i];
            } else if (currentToken == usdc) {
                balances.usdc = poolBalances[i];
            } else if (currentToken == IERC20(childPoolA)) {
                balances.childPoolABpt = poolBalances[i];
            } else if (currentToken == IERC20(childPoolB)) {
                balances.childPoolBBpt = poolBalances[i];
            } else if (currentToken == IERC20(childPoolERC4626)) {
                balances.childPoolERC4626Bpt = poolBalances[i];
            }
        }

        balances.totalSupply = BalancerPoolToken(pool).totalSupply();
    }
}<|MERGE_RESOLUTION|>--- conflicted
+++ resolved
@@ -1279,26 +1279,15 @@
         });
 
         uint256 snapshotId = vm.snapshot();
-<<<<<<< HEAD
-        vm.prank(lp, address(0));
+        _prankStaticCall();
         ICompositeLiquidityRouter.RemoveAmountOut[] memory queryAmountsOut = compositeLiquidityRouter
             .queryRemoveLiquidityProportionalNestedPool(
                 parentPoolWithWrapper,
                 exactBptIn,
                 3,
-                address(lp),
+                address(this),
                 nestedPoolRemoveOperations
             );
-=======
-        _prankStaticCall();
-        uint256[] memory queryAmountsOut = compositeLiquidityRouter.queryRemoveLiquidityProportionalNestedPool(
-            parentPoolWithWrapper,
-            exactBptIn,
-            tokensOut,
-            address(this),
-            bytes("")
-        );
->>>>>>> e6dec18b
         vm.revertTo(snapshotId);
 
         vm.prank(lp);
