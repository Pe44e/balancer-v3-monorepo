--- conflicted
+++ resolved
@@ -7,13 +7,8 @@
 import { PoolConfig, PoolConfigBits, PoolConfigLib } from "../../contracts/lib/PoolConfigLib.sol";
 
 contract PoolConfigLibTest is Test {
-<<<<<<< HEAD
-    // 16 flags + 24 bit fee + 24 bit token diffs + 2 * 32 bit timestamps = 128 total bits used.
-    uint256 private constant CONFIG_MSB = 128;
-=======
-    // 16 flags + 2 * 24 bit fee + 24 bit token diffs + 32 bit timestamp = 120 total bits used.
-    uint256 private constant CONFIG_MSB = 120;
->>>>>>> 171482fd
+    // 16 flags + 2 * 24 bit fee + 24 bit token diffs + 2 * 32 bit timestamps = 152 total bits used.
+    uint256 private constant CONFIG_MSB = 152;
 
     function testToAndFromConfigBits__Fuzz(uint256 rawConfigInt) public {
         rawConfigInt = bound(rawConfigInt, 0, uint256(1 << CONFIG_MSB) - 1);
