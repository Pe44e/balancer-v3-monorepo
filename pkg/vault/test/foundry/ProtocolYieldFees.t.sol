--- conflicted
+++ resolved
@@ -60,14 +60,7 @@
                 [address(wsteth), address(dai)].toMemoryArray().asIERC20(),
                 rateProviders,
                 yieldFeeFlags
-<<<<<<< HEAD
-            ),
-            getDefaultPoolRoleAccounts(),
-            true,
-            365 days
-=======
             )
->>>>>>> 88481445
         );
 
         vm.label(address(newPool), "pool");
