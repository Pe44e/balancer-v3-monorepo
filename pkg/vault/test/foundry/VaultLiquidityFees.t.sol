--- conflicted
+++ resolved
@@ -332,11 +332,7 @@
         IERC20[] memory feeTokens = new IERC20[](2);
         feeTokens[0] = dai;
         feeTokens[1] = usdc;
-<<<<<<< HEAD
-        uint256[] memory feeAmounts = vault.getProtocolFeeCollector().getAggregateProtocolFeeAmounts(pool);
-=======
         uint256[] memory feeAmounts = vault.getProtocolFeeController().getAggregateProtocolFeeAmounts(pool);
->>>>>>> d7282c5e
 
         // Pool creator fees are charged if protocol fees are charged.
         if (protocolSwapFees[0] > 0) {
