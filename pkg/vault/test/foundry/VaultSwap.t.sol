--- conflicted
+++ resolved
@@ -456,15 +456,9 @@
 
     function testReentrancySwap() public {
         // Enable before swap
-<<<<<<< HEAD
-        PoolConfig memory config = vault.getPoolConfig(address(pool));
-        config.poolFlags.shouldCallBeforeSwap = true;
-        vault.setConfig(address(pool), config);
-=======
         HooksConfig memory config = vault.getHooksConfig(address(pool));
         config.shouldCallBeforeSwap = true;
         vault.setHooksConfig(address(pool), config);
->>>>>>> c770698e
 
         // Enable reentrancy hook
         PoolHooksMock(poolHooksContract).setSwapReentrancyHookActive(true);
